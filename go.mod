module github.com/livekit/livekit-server

go 1.22

require (
<<<<<<< HEAD
	github.com/MicahParks/peakdetect v0.0.6
	github.com/avast/retry-go/v4 v4.6.0
=======
>>>>>>> d0ac1977
	github.com/bep/debounce v1.2.1
	github.com/d5/tengo/v2 v2.17.0
	github.com/dustin/go-humanize v1.0.1
	github.com/elliotchance/orderedmap/v2 v2.2.0
	github.com/florianl/go-tc v0.4.4
	github.com/frostbyte73/core v0.0.10
	github.com/gammazero/deque v0.2.1
	github.com/gammazero/workerpool v1.1.3
	github.com/google/wire v0.6.0
	github.com/gorilla/websocket v1.5.3
	github.com/hashicorp/go-version v1.7.0
	github.com/hashicorp/golang-lru/v2 v2.0.7
	github.com/jellydator/ttlcache/v3 v3.2.0
	github.com/jxskiss/base62 v1.1.0
	github.com/livekit/mageutil v0.0.0-20230125210925-54e8a70427c1
	github.com/livekit/mediatransportutil v0.0.0-20240730083616-559fa5ece598
	github.com/livekit/protocol v1.19.4-0.20240808180722-581b59b65309
	github.com/livekit/psrpc v0.5.3-0.20240616012458-ac39c8549a0a
	github.com/mackerelio/go-osstat v0.2.5
	github.com/magefile/mage v1.15.0
	github.com/maxbrunsfeld/counterfeiter/v6 v6.8.1
	github.com/mitchellh/go-homedir v1.1.0
	github.com/olekukonko/tablewriter v0.0.5
	github.com/ory/dockertest/v3 v3.10.0
	github.com/pion/dtls/v2 v2.2.12
	github.com/pion/ice/v2 v2.3.34
	github.com/pion/interceptor v0.1.30
	github.com/pion/rtcp v1.2.14
	github.com/pion/rtp v1.8.9
	github.com/pion/sctp v1.8.20
	github.com/pion/sdp/v3 v3.0.9
	github.com/pion/transport/v2 v2.2.10
	github.com/pion/turn/v2 v2.1.6
	github.com/pion/webrtc/v3 v3.2.51
	github.com/pkg/errors v0.9.1
	github.com/prometheus/client_golang v1.19.1
	github.com/redis/go-redis/v9 v9.6.1
	github.com/rs/cors v1.11.0
	github.com/stretchr/testify v1.9.0
	github.com/thoas/go-funk v0.9.3
	github.com/twitchtv/twirp v8.1.3+incompatible
	github.com/ua-parser/uap-go v0.0.0-20240611065828-3a4781585db6
	github.com/urfave/cli/v2 v2.27.3
	github.com/urfave/negroni/v3 v3.1.1
	go.uber.org/atomic v1.11.0
	go.uber.org/multierr v1.11.0
	go.uber.org/zap v1.27.0
	golang.org/x/exp v0.0.0-20240719175910-8a7402abbf56
	golang.org/x/sync v0.8.0
	google.golang.org/protobuf v1.34.2
	gopkg.in/yaml.v3 v3.0.1
)

require (
	buf.build/gen/go/bufbuild/protovalidate/protocolbuffers/go v1.33.0-20240401165935-b983156c5e99.1 // indirect
	dario.cat/mergo v1.0.0 // indirect
	github.com/Azure/go-ansiterm v0.0.0-20230124172434-306776ec8161 // indirect
	github.com/Microsoft/go-winio v0.6.2 // indirect
	github.com/Nvveen/Gotty v0.0.0-20120604004816-cd527374f1e5 // indirect
	github.com/antlr4-go/antlr/v4 v4.13.0 // indirect
	github.com/benbjohnson/clock v1.3.5 // indirect
	github.com/beorn7/perks v1.0.1 // indirect
	github.com/bufbuild/protovalidate-go v0.6.1 // indirect
	github.com/bufbuild/protoyaml-go v0.1.9 // indirect
	github.com/cenkalti/backoff/v4 v4.3.0 // indirect
	github.com/cespare/xxhash/v2 v2.3.0 // indirect
	github.com/containerd/continuity v0.4.3 // indirect
	github.com/cpuguy83/go-md2man/v2 v2.0.4 // indirect
	github.com/davecgh/go-spew v1.1.1 // indirect
	github.com/dgryski/go-rendezvous v0.0.0-20200823014737-9f7001d12a5f // indirect
	github.com/docker/cli v26.1.4+incompatible // indirect
	github.com/docker/docker v27.1.0+incompatible // indirect
	github.com/docker/go-connections v0.5.0 // indirect
	github.com/docker/go-units v0.5.0 // indirect
	github.com/eapache/channels v1.1.0 // indirect
	github.com/eapache/queue v1.1.0 // indirect
	github.com/fsnotify/fsnotify v1.7.0 // indirect
	github.com/go-jose/go-jose/v3 v3.0.3 // indirect
	github.com/go-logr/logr v1.4.2 // indirect
	github.com/gogo/protobuf v1.3.2 // indirect
	github.com/google/cel-go v0.20.1 // indirect
	github.com/google/go-cmp v0.6.0 // indirect
	github.com/google/shlex v0.0.0-20191202100458-e7afc7fbc510 // indirect
	github.com/google/subcommands v1.2.0 // indirect
	github.com/google/uuid v1.6.0 // indirect
	github.com/hashicorp/go-cleanhttp v0.5.2 // indirect
	github.com/hashicorp/go-retryablehttp v0.7.7 // indirect
	github.com/hashicorp/golang-lru v0.5.4 // indirect
	github.com/josharian/native v1.1.0 // indirect
	github.com/klauspost/compress v1.17.9 // indirect
	github.com/klauspost/cpuid/v2 v2.2.6 // indirect
	github.com/lithammer/shortuuid/v4 v4.0.0 // indirect
	github.com/mattn/go-runewidth v0.0.9 // indirect
	github.com/mdlayher/netlink v1.7.1 // indirect
	github.com/mdlayher/socket v0.4.0 // indirect
	github.com/mitchellh/mapstructure v1.5.0 // indirect
	github.com/moby/docker-image-spec v1.3.1 // indirect
	github.com/moby/term v0.5.0 // indirect
	github.com/nats-io/nats.go v1.36.0 // indirect
	github.com/nats-io/nkeys v0.4.7 // indirect
	github.com/nats-io/nuid v1.0.1 // indirect
	github.com/opencontainers/go-digest v1.0.0 // indirect
	github.com/opencontainers/image-spec v1.1.0 // indirect
	github.com/opencontainers/runc v1.1.13 // indirect
	github.com/pion/datachannel v1.5.8 // indirect
	github.com/pion/logging v0.2.2 // indirect
	github.com/pion/mdns v0.0.12 // indirect
	github.com/pion/randutil v0.1.0 // indirect
	github.com/pion/srtp/v2 v2.0.20 // indirect
	github.com/pion/stun v0.6.1 // indirect
	github.com/pmezard/go-difflib v1.0.0 // indirect
	github.com/prometheus/client_model v0.5.0 // indirect
	github.com/prometheus/common v0.48.0 // indirect
	github.com/prometheus/procfs v0.12.0 // indirect
	github.com/puzpuzpuz/xsync/v3 v3.1.0 // indirect
	github.com/russross/blackfriday/v2 v2.1.0 // indirect
	github.com/sirupsen/logrus v1.9.3 // indirect
	github.com/stoewer/go-strcase v1.3.0 // indirect
	github.com/wlynxg/anet v0.0.3 // indirect
	github.com/xeipuuv/gojsonpointer v0.0.0-20190905194746-02993c407bfb // indirect
	github.com/xeipuuv/gojsonreference v0.0.0-20180127040603-bd5ef7bd5415 // indirect
	github.com/xeipuuv/gojsonschema v1.2.0 // indirect
	github.com/xrash/smetrics v0.0.0-20240521201337-686a1a2994c1 // indirect
	github.com/zeebo/xxh3 v1.0.2 // indirect
	go.uber.org/zap/exp v0.2.0 // indirect
	golang.org/x/crypto v0.25.0 // indirect
	golang.org/x/mod v0.20.0 // indirect
	golang.org/x/net v0.27.0 // indirect
	golang.org/x/sys v0.23.0 // indirect
	golang.org/x/text v0.16.0 // indirect
	golang.org/x/tools v0.23.0 // indirect
	google.golang.org/genproto/googleapis/api v0.0.0-20240528184218-531527333157 // indirect
	google.golang.org/genproto/googleapis/rpc v0.0.0-20240730163845-b1a4ccb954bf // indirect
	google.golang.org/grpc v1.65.0 // indirect
	gopkg.in/yaml.v2 v2.4.0 // indirect
)<|MERGE_RESOLUTION|>--- conflicted
+++ resolved
@@ -3,11 +3,7 @@
 go 1.22
 
 require (
-<<<<<<< HEAD
 	github.com/MicahParks/peakdetect v0.0.6
-	github.com/avast/retry-go/v4 v4.6.0
-=======
->>>>>>> d0ac1977
 	github.com/bep/debounce v1.2.1
 	github.com/d5/tengo/v2 v2.17.0
 	github.com/dustin/go-humanize v1.0.1
