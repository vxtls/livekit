--- conflicted
+++ resolved
@@ -184,13 +184,8 @@
 	f.baseFrame = nil
 }
 
-<<<<<<< HEAD
-func (f *FrameRateCalculatorVP8) GetFrameRate() (bool, []float32) {
+func (f *frameRateCalculatorVPx) GetFrameRate() (bool, []float32) {
 	return f.completed, f.frameRates[:]
-=======
-func (f *frameRateCalculatorVPx) GetFrameRate() []float32 {
-	return f.frameRates[:]
->>>>>>> b6394d5a
 }
 
 // -----------------------------
@@ -221,7 +216,8 @@
 	success := f.frameRateCalculatorVPx.RecvPacket(ep, vp8.PictureID)
 
 	if f.frameRateCalculatorVPx.Completed() {
-		f.logger.Debugw("frame rate calculated", "rate", f.frameRateCalculatorVPx.GetFrameRate())
+		_, rate := f.frameRateCalculatorVPx.GetFrameRate()
+		f.logger.Debugw("frame rate calculated", "rate", rate)
 	}
 
 	return success
@@ -286,7 +282,7 @@
 
 		var frameRates [DefaultMaxLayerSpatial + 1][]float32
 		for i := range f.frameRateCalculatorsVPx {
-			frameRates[i] = f.frameRateCalculatorsVPx[i].GetFrameRate()
+			_, frameRates[i] = f.frameRateCalculatorsVPx[i].GetFrameRate()
 		}
 		f.logger.Debugw("frame rate calculated", "rate", frameRates)
 	}
@@ -294,9 +290,9 @@
 	return success
 }
 
-func (f *FrameRateCalculatorVP9) GetFrameRateForSpatial(spatial int32) []float32 {
+func (f *FrameRateCalculatorVP9) GetFrameRateForSpatial(spatial int32) (bool, []float32) {
 	if spatial < 0 || spatial >= int32(len(f.frameRateCalculatorsVPx)) || f.frameRateCalculatorsVPx[spatial] == nil {
-		return nil
+		return false, nil
 	}
 	return f.frameRateCalculatorsVPx[spatial].GetFrameRate()
 }
@@ -315,7 +311,7 @@
 	spatial int32
 }
 
-func (f *FrameRateCalculatorForVP9Layer) GetFrameRate() []float32 {
+func (f *FrameRateCalculatorForVP9Layer) GetFrameRate() (bool, []float32) {
 	return f.FrameRateCalculatorVP9.GetFrameRateForSpatial(f.spatial)
 }
 
