--- conflicted
+++ resolved
@@ -63,11 +63,8 @@
 		layer int32,
 		publisherSRData *buffer.RTCPSenderReportData,
 	) error
-<<<<<<< HEAD
+	Resync()
 	HandleTrackFrameRateReport(payloadType webrtc.PayloadType, fps [][]float32) error
-=======
-	Resync()
->>>>>>> f1886ece
 }
 
 // -------------------------------------------------------------------
