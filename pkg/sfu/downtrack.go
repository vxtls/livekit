// Copyright 2023 LiveKit, Inc.
//
// Licensed under the Apache License, Version 2.0 (the "License");
// you may not use this file except in compliance with the License.
// You may obtain a copy of the License at
//
//     http://www.apache.org/licenses/LICENSE-2.0
//
// Unless required by applicable law or agreed to in writing, software
// distributed under the License is distributed on an "AS IS" BASIS,
// WITHOUT WARRANTIES OR CONDITIONS OF ANY KIND, either express or implied.
// See the License for the specific language governing permissions and
// limitations under the License.

package sfu

import (
	"encoding/binary"
	"errors"
	"fmt"
	"io"
	"strings"
	"sync"
	"time"

	"github.com/pion/rtcp"
	"github.com/pion/rtp"
	"github.com/pion/sdp/v3"
	"github.com/pion/transport/v2/packetio"
	"github.com/pion/webrtc/v3"
	"go.uber.org/atomic"

	"github.com/livekit/protocol/livekit"
	"github.com/livekit/protocol/logger"

	"github.com/livekit/livekit-server/pkg/sfu/buffer"
	"github.com/livekit/livekit-server/pkg/sfu/connectionquality"
	dd "github.com/livekit/livekit-server/pkg/sfu/dependencydescriptor"
	"github.com/livekit/livekit-server/pkg/sfu/pacer"
)

// TrackSender defines an interface send media to remote peer
type TrackSender interface {
	UpTrackLayersChange()
	UpTrackBitrateAvailabilityChange()
	UpTrackMaxPublishedLayerChange(maxPublishedLayer int32)
	UpTrackMaxTemporalLayerSeenChange(maxTemporalLayerSeen int32)
	UpTrackBitrateReport(availableLayers []int32, bitrates Bitrates)
	WriteRTP(p *buffer.ExtPacket, layer int32) error
	Close()
	IsClosed() bool
	// ID is the globally unique identifier for this Track.
	ID() string
	SubscriberID() livekit.ParticipantID
	TrackInfoAvailable()
	HandleRTCPSenderReportData(payloadType webrtc.PayloadType, layer int32, srData *buffer.RTCPSenderReportData) error
	HandleTrackFrameRateReport(payloadType webrtc.PayloadType, fps [][]float32) error
}

// -------------------------------------------------------------------

const (
	RTPPaddingMaxPayloadSize      = 255
	RTPPaddingEstimatedHeaderSize = 20
	RTPBlankFramesMuteSeconds     = float32(1.0)
	RTPBlankFramesCloseSeconds    = float32(0.2)

	FlagStopRTXOnPLI = true

	keyFrameIntervalMin = 200
	keyFrameIntervalMax = 1000
	flushTimeout        = 1 * time.Second

	maxPadding = 2000

	waitBeforeSendPaddingOnMute = 100 * time.Millisecond
	maxPaddingOnMuteDuration    = 5 * time.Second
)

// -------------------------------------------------------------------

var (
	ErrUnknownKind                       = errors.New("unknown kind of codec")
	ErrOutOfOrderSequenceNumberCacheMiss = errors.New("out-of-order sequence number not found in cache")
	ErrPaddingOnlyPacket                 = errors.New("padding only packet that need not be forwarded")
	ErrDuplicatePacket                   = errors.New("duplicate packet")
	ErrPaddingNotOnFrameBoundary         = errors.New("padding cannot send on non-frame boundary")
	ErrDownTrackAlreadyBound             = errors.New("already bound")
)

var (
	VP8KeyFrame8x8 = []byte{
		0x10, 0x02, 0x00, 0x9d, 0x01, 0x2a, 0x08, 0x00,
		0x08, 0x00, 0x00, 0x47, 0x08, 0x85, 0x85, 0x88,
		0x85, 0x84, 0x88, 0x02, 0x02, 0x00, 0x0c, 0x0d,
		0x60, 0x00, 0xfe, 0xff, 0xab, 0x50, 0x80,
	}

	H264KeyFrame2x2SPS = []byte{
		0x67, 0x42, 0xc0, 0x1f, 0x0f, 0xd9, 0x1f, 0x88,
		0x88, 0x84, 0x00, 0x00, 0x03, 0x00, 0x04, 0x00,
		0x00, 0x03, 0x00, 0xc8, 0x3c, 0x60, 0xc9, 0x20,
	}
	H264KeyFrame2x2PPS = []byte{
		0x68, 0x87, 0xcb, 0x83, 0xcb, 0x20,
	}
	H264KeyFrame2x2IDR = []byte{
		0x65, 0x88, 0x84, 0x0a, 0xf2, 0x62, 0x80, 0x00,
		0xa7, 0xbe,
	}
	H264KeyFrame2x2 = [][]byte{H264KeyFrame2x2SPS, H264KeyFrame2x2PPS, H264KeyFrame2x2IDR}

	OpusSilenceFrame = []byte{
		0xf8, 0xff, 0xfe, 0x00, 0x00, 0x00, 0x00, 0x00,
		0x00, 0x00, 0x00, 0x00, 0x00, 0x00, 0x00, 0x00,
		0x00, 0x00, 0x00, 0x00, 0x00, 0x00, 0x00, 0x00,
		0x00, 0x00, 0x00, 0x00, 0x00, 0x00, 0x00, 0x00,
		0x00, 0x00, 0x00, 0x00, 0x00, 0x00, 0x00, 0x00,
		0x00, 0x00, 0x00, 0x00, 0x00, 0x00, 0x00, 0x00,
		0x00, 0x00, 0x00, 0x00, 0x00, 0x00, 0x00, 0x00,
		0x00, 0x00, 0x00, 0x00, 0x00, 0x00, 0x00, 0x00,
		0x00, 0x00, 0x00, 0x00, 0x00, 0x00, 0x00, 0x00,
		0x00, 0x00, 0x00, 0x00, 0x00, 0x00, 0x00, 0x00,
	}
)

// -------------------------------------------------------------------

type DownTrackState struct {
	RTPStats                       *buffer.RTPStats
	DeltaStatsSnapshotId           uint32
	DeltaStatsOverriddenSnapshotId uint32
	ForwarderState                 ForwarderState
}

func (d DownTrackState) String() string {
	return fmt.Sprintf("DownTrackState{rtpStats: %s, delta: %d, deltaOverridden: %d, forwarder: %s}",
		d.RTPStats.ToString(), d.DeltaStatsSnapshotId, d.DeltaStatsOverriddenSnapshotId, d.ForwarderState.String())
}

// -------------------------------------------------------------------

type NackInfo struct {
	Timestamp      uint32
	SequenceNumber uint16
	Attempts       uint8
}

type DownTrackStreamAllocatorListener interface {
	// RTCP received
	OnREMB(dt *DownTrack, remb *rtcp.ReceiverEstimatedMaximumBitrate)
	OnTransportCCFeedback(dt *DownTrack, cc *rtcp.TransportLayerCC)

	// video layer availability changed
	OnAvailableLayersChanged(dt *DownTrack)

	// video layer bitrate availability changed
	OnBitrateAvailabilityChanged(dt *DownTrack)

	// max published spatial layer changed
	OnMaxPublishedSpatialChanged(dt *DownTrack)

	// max published temporal layer changed
	OnMaxPublishedTemporalChanged(dt *DownTrack)

	// subscription changed - mute/unmute
	OnSubscriptionChanged(dt *DownTrack)

	// subscribed max video layer changed
	OnSubscribedLayerChanged(dt *DownTrack, layers buffer.VideoLayer)

	// stream resumed
	OnResume(dt *DownTrack)

	// packet(s) sent
	OnPacketsSent(dt *DownTrack, size int)

	// NACKs received
	OnNACK(dt *DownTrack, nackInfos []NackInfo)

	// RTCP Receiver Report received
	OnRTCPReceiverReport(dt *DownTrack, rr rtcp.ReceptionReport)
}

type ReceiverReportListener func(dt *DownTrack, report *rtcp.ReceiverReport)

// DownTrack implements TrackLocal, is the track used to write packets
// to SFU Subscriber, the track handle the packets for simple, simulcast
// and SVC Publisher.
// A DownTrack has the following lifecycle
// - new
// - bound / unbound
// - closed
// once closed, a DownTrack cannot be re-used.
type DownTrack struct {
	logger        logger.Logger
	id            livekit.TrackID
	subscriberID  livekit.ParticipantID
	kind          webrtc.RTPCodecType
	mime          string
	ssrc          uint32
	streamID      string
	maxTrack      int
	payloadType   uint8
	sequencer     *sequencer
	bufferFactory *buffer.Factory

	forwarder *Forwarder

	upstreamCodecs            []webrtc.RTPCodecParameters
	codec                     webrtc.RTPCodecCapability
	absSendTimeExtID          int
	transportWideExtID        int
	dependencyDescriptorExtID int
	receiver                  TrackReceiver
	transceiver               *webrtc.RTPTransceiver
	writeStream               webrtc.TrackLocalWriter
	rtcpReader                *buffer.RTCPReader

	listenerLock            sync.RWMutex
	receiverReportListeners []ReceiverReportListener

	bindLock  sync.Mutex
	bound     atomic.Bool
	onBinding func(error)

	isClosed             atomic.Bool
	connected            atomic.Bool
	bindAndConnectedOnce atomic.Bool

	rtpStats *buffer.RTPStats

	totalRepeatedNACKs atomic.Uint32

	keyFrameRequestGeneration atomic.Uint32

	blankFramesGeneration atomic.Uint32

	connectionStats                *connectionquality.ConnectionStats
	deltaStatsSnapshotId           uint32
	deltaStatsOverriddenSnapshotId uint32

	isNACKThrottled atomic.Bool

	activePaddingOnMuteUpTrack atomic.Bool

	streamAllocatorLock             sync.RWMutex
	streamAllocatorListener         DownTrackStreamAllocatorListener
	streamAllocatorReportGeneration int
	streamAllocatorBytesCounter     atomic.Uint32
	bytesSent                       atomic.Uint32
	bytesRetransmitted              atomic.Uint32

	pacer pacer.Pacer

	maxLayerNotifierCh chan struct{}

	trailer []byte

	cbMu                        sync.RWMutex
	onStatsUpdate               func(dt *DownTrack, stat *livekit.AnalyticsStat)
	onMaxSubscribedLayerChanged func(dt *DownTrack, layer int32)
	onRttUpdate                 func(dt *DownTrack, rtt uint32)
	onCloseHandler              func(willBeResumed bool)
}

// NewDownTrack returns a DownTrack.
func NewDownTrack(
	codecs []webrtc.RTPCodecParameters,
	r TrackReceiver,
	bf *buffer.Factory,
	subID livekit.ParticipantID,
	mt int,
	pacer pacer.Pacer,
	trailer []byte,
	logger logger.Logger,
) (*DownTrack, error) {
	var kind webrtc.RTPCodecType
	switch {
	case strings.HasPrefix(codecs[0].MimeType, "audio/"):
		kind = webrtc.RTPCodecTypeAudio
	case strings.HasPrefix(codecs[0].MimeType, "video/"):
		kind = webrtc.RTPCodecTypeVideo
	default:
		kind = webrtc.RTPCodecType(0)
	}

	d := &DownTrack{
		logger:             logger,
		id:                 r.TrackID(),
		subscriberID:       subID,
		maxTrack:           mt,
		streamID:           r.StreamID(),
		bufferFactory:      bf,
		receiver:           r,
		upstreamCodecs:     codecs,
		kind:               kind,
		codec:              codecs[0].RTPCodecCapability,
		pacer:              pacer,
		trailer:            trailer,
		maxLayerNotifierCh: make(chan struct{}, 20),
	}
	d.forwarder = NewForwarder(
		d.kind,
		d.logger,
		d.receiver.GetReferenceLayerRTPTimestamp,
		d.getExpectedRTPTimestamp,
	)
	d.forwarder.OnParkedLayerExpired(func() {
		if sal := d.getStreamAllocatorListener(); sal != nil {
			sal.OnSubscriptionChanged(d)
		}
	})

	d.rtpStats = buffer.NewRTPStats(buffer.RTPStatsParams{
		ClockRate:              d.codec.ClockRate,
		IsReceiverReportDriven: true,
		Logger:                 d.logger,
	})
	d.deltaStatsSnapshotId = d.rtpStats.NewSnapshotId()
	d.deltaStatsOverriddenSnapshotId = d.rtpStats.NewSnapshotId()

	d.connectionStats = connectionquality.NewConnectionStats(connectionquality.ConnectionStatsParams{
		MimeType:                  codecs[0].MimeType, // LK-TODO have to notify on codec change
		IsFECEnabled:              strings.EqualFold(codecs[0].MimeType, webrtc.MimeTypeOpus) && strings.Contains(strings.ToLower(codecs[0].SDPFmtpLine), "fec"),
		GetDeltaStats:             d.getDeltaStats,
		GetDeltaStatsOverridden:   d.getDeltaStatsOverridden,
		GetLastReceiverReportTime: func() time.Time { return d.rtpStats.LastReceiverReport() },
		Logger:                    d.logger.WithValues("direction", "down"),
	})
	d.connectionStats.OnStatsUpdate(func(_cs *connectionquality.ConnectionStats, stat *livekit.AnalyticsStat) {
		if onStatsUpdate := d.getOnStatsUpdate(); onStatsUpdate != nil {
			onStatsUpdate(d, stat)
		}
	})

	if d.kind == webrtc.RTPCodecTypeVideo {
		go d.maxLayerNotifierWorker()
	}

	return d, nil
}

// Bind is called by the PeerConnection after negotiation is complete
// This asserts that the code requested is supported by the remote peer.
// If so it sets up all the state (SSRC and PayloadType) to have a call
func (d *DownTrack) Bind(t webrtc.TrackLocalContext) (webrtc.RTPCodecParameters, error) {
	d.bindLock.Lock()
	if d.bound.Load() {
		d.bindLock.Unlock()
		return webrtc.RTPCodecParameters{}, ErrDownTrackAlreadyBound
	}
	var codec webrtc.RTPCodecParameters
	for _, c := range d.upstreamCodecs {
		matchCodec, err := codecParametersFuzzySearch(c, t.CodecParameters())
		if err == nil {
			codec = matchCodec
			break
		}
	}

	if codec.MimeType == "" {
		err := webrtc.ErrUnsupportedCodec
		onBinding := d.onBinding
		d.bindLock.Unlock()
		d.logger.Infow("bind error for unsupported codec", "codecs", d.upstreamCodecs, "remoteParameters", t.CodecParameters())
		if onBinding != nil {
			onBinding(err)
		}
		return webrtc.RTPCodecParameters{}, err
	}

	// if a downtrack is closed before bind, it already unsubscribed from client, don't do subsequent operation and return here.
	if d.IsClosed() {
		d.logger.Debugw("DownTrack closed before bind")
		d.bindLock.Unlock()
		return codec, nil
	}

	d.logger.Debugw("DownTrack.Bind", "codecs", d.upstreamCodecs, "matchCodec", codec, "ssrc", t.SSRC())
	d.ssrc = uint32(t.SSRC())
	d.payloadType = uint8(codec.PayloadType)
	d.writeStream = t.WriteStream()
	d.mime = strings.ToLower(codec.MimeType)
	if rr := d.bufferFactory.GetOrNew(packetio.RTCPBufferPacket, uint32(t.SSRC())).(*buffer.RTCPReader); rr != nil {
		rr.OnPacket(func(pkt []byte) {
			d.handleRTCP(pkt)
		})
		d.rtcpReader = rr
	}

	if d.kind == webrtc.RTPCodecTypeAudio {
		d.sequencer = newSequencer(d.maxTrack, 0, d.logger)
	} else {
		d.sequencer = newSequencer(d.maxTrack, maxPadding, d.logger)
	}

	d.codec = codec.RTPCodecCapability
	if d.onBinding != nil {
		d.onBinding(nil)
	}
	d.bound.Store(true)
	d.bindLock.Unlock()

	d.forwarder.DetermineCodec(d.codec, d.receiver.HeaderExtensions())

	d.logger.Debugw("downtrack bound")
	d.onBindAndConnected()

	return codec, nil
}

// Unbind implements the teardown logic when the track is no longer needed. This happens
// because a track has been stopped.
func (d *DownTrack) Unbind(_ webrtc.TrackLocalContext) error {
	d.bound.Store(false)
	return nil
}

func (d *DownTrack) TrackInfoAvailable() {
	ti := d.receiver.TrackInfo()
	if ti == nil {
		return
	}
	d.connectionStats.Start(ti)
}

func (d *DownTrack) SetStreamAllocatorListener(listener DownTrackStreamAllocatorListener) {
	d.streamAllocatorLock.Lock()
	d.streamAllocatorListener = listener
	d.streamAllocatorLock.Unlock()

	// kick of a gratuitous allocation
	if listener != nil {
		listener.OnSubscriptionChanged(d)
	}
}

func (d *DownTrack) getStreamAllocatorListener() DownTrackStreamAllocatorListener {
	d.streamAllocatorLock.RLock()
	defer d.streamAllocatorLock.RUnlock()

	return d.streamAllocatorListener
}

func (d *DownTrack) SetStreamAllocatorReportInterval(interval time.Duration) {
	d.ClearStreamAllocatorReportInterval()

	if interval == 0 {
		return
	}

	d.streamAllocatorLock.Lock()
	d.streamAllocatorBytesCounter.Store(0)

	d.streamAllocatorReportGeneration++
	gen := d.streamAllocatorReportGeneration
	d.streamAllocatorLock.Unlock()

	go func(generation int) {
		timer := time.NewTimer(interval)
		for {
			<-timer.C

			d.streamAllocatorLock.Lock()
			if generation != d.streamAllocatorReportGeneration {
				d.streamAllocatorLock.Unlock()
				return
			}

			sal := d.streamAllocatorListener
			bytes := d.streamAllocatorBytesCounter.Swap(0)
			d.streamAllocatorLock.Unlock()

			if sal != nil {
				sal.OnPacketsSent(d, int(bytes))
			}

			timer.Reset(interval)
		}
	}(gen)
}

func (d *DownTrack) ClearStreamAllocatorReportInterval() {
	d.streamAllocatorLock.Lock()
	d.streamAllocatorReportGeneration++
	d.streamAllocatorLock.Unlock()
}

// ID is the unique identifier for this Track. This should be unique for the
// stream, but doesn't have to globally unique. A common example would be 'audio' or 'video'
// and StreamID would be 'desktop' or 'webcam'
func (d *DownTrack) ID() string { return string(d.id) }

// Codec returns current track codec capability
func (d *DownTrack) Codec() webrtc.RTPCodecCapability { return d.codec }

// StreamID is the group this track belongs too. This must be unique
func (d *DownTrack) StreamID() string { return d.streamID }

func (d *DownTrack) SubscriberID() livekit.ParticipantID { return d.subscriberID }

// Sets RTP header extensions for this track
func (d *DownTrack) SetRTPHeaderExtensions(rtpHeaderExtensions []webrtc.RTPHeaderExtensionParameter) {
	for _, ext := range rtpHeaderExtensions {
		switch ext.URI {
		case sdp.ABSSendTimeURI:
			d.absSendTimeExtID = ext.ID
		case sdp.TransportCCURI:
			d.transportWideExtID = ext.ID
		case dd.ExtensionUrl:
			d.dependencyDescriptorExtID = ext.ID
		}
	}
}

// Kind controls if this TrackLocal is audio or video
func (d *DownTrack) Kind() webrtc.RTPCodecType {
	return d.kind
}

// RID is required by `webrtc.TrackLocal` interface
func (d *DownTrack) RID() string {
	return ""
}

func (d *DownTrack) SSRC() uint32 {
	return d.ssrc
}

func (d *DownTrack) Stop() error {
	if d.transceiver != nil {
		return d.transceiver.Stop()
	}
	return errors.New("downtrack transceiver does not exist")
}

func (d *DownTrack) SetTransceiver(transceiver *webrtc.RTPTransceiver) {
	d.transceiver = transceiver
}

func (d *DownTrack) GetTransceiver() *webrtc.RTPTransceiver {
	return d.transceiver
}

func (d *DownTrack) maybeStartKeyFrameRequester() {
	//
	// Always move to next generation to abandon any running key frame requester
	// This ensures that it is stopped if forwarding is disabled due to mute
	// or paused due to bandwidth constraints. A new key frame requester is
	// started if a layer lock is required.
	//
	d.stopKeyFrameRequester()

	// SVC-TODO : don't need pli/lrr when layer comes down
	locked, layer := d.forwarder.CheckSync()
	if !locked {
		go d.keyFrameRequester(d.keyFrameRequestGeneration.Load(), layer)
	}
}

func (d *DownTrack) stopKeyFrameRequester() {
	d.keyFrameRequestGeneration.Inc()
}

func (d *DownTrack) keyFrameRequester(generation uint32, layer int32) {
	if d.IsClosed() || layer == buffer.InvalidLayerSpatial {
		return
	}

	interval := 2 * d.rtpStats.GetRtt()
	if interval < keyFrameIntervalMin {
		interval = keyFrameIntervalMin
	}
	if interval > keyFrameIntervalMax {
		interval = keyFrameIntervalMax
	}
	ticker := time.NewTicker(time.Duration(interval) * time.Millisecond)
	defer ticker.Stop()

	for {
		locked, _ := d.forwarder.CheckSync()
		if locked {
			return
		}

		if d.connected.Load() {
			d.logger.Debugw("sending PLI for layer lock", "generation", generation, "layer", layer)
			d.receiver.SendPLI(layer, false)
			d.rtpStats.UpdateLayerLockPliAndTime(1)
		}

		<-ticker.C

		if generation != d.keyFrameRequestGeneration.Load() || !d.bound.Load() {
			return
		}
	}
}

func (d *DownTrack) postMaxLayerNotifierEvent() {
	if d.IsClosed() {
		return
	}

	select {
	case d.maxLayerNotifierCh <- struct{}{}:
	default:
		d.logger.Warnw("max layer notifier event queue full", nil)
	}
}

func (d *DownTrack) maxLayerNotifierWorker() {
	more := true
	for more {
		_, more = <-d.maxLayerNotifierCh

		maxLayerSpatial := buffer.InvalidLayerSpatial
		if more {
			maxLayerSpatial = d.forwarder.GetMaxSubscribedSpatial()
		}
		if onMaxSubscribedLayerChanged := d.getOnMaxLayerChanged(); onMaxSubscribedLayerChanged != nil {
			d.logger.Infow("max subscribed layer changed", "maxLayerSpatial", maxLayerSpatial)
			onMaxSubscribedLayerChanged(d, maxLayerSpatial)
		}
	}
}

// WriteRTP writes an RTP Packet to the DownTrack
func (d *DownTrack) WriteRTP(extPkt *buffer.ExtPacket, layer int32) error {
	if !d.bound.Load() || !d.connected.Load() {
		return nil
	}

	tp, err := d.forwarder.GetTranslationParams(extPkt, layer)
	if tp.shouldDrop {
		if err != nil {
			d.logger.Errorw("write rtp packet failed", err)
		}
		return err
	}

	var payload []byte
	pool := PacketFactory.Get().(*[]byte)
	if len(tp.codecBytes) != 0 {
		incomingVP8, ok := extPkt.Payload.(buffer.VP8)
		if ok {
			payload = d.translateVP8PacketTo(extPkt.Packet, &incomingVP8, tp.codecBytes, pool)
		}
	}
	if payload == nil {
		payload = (*pool)[:len(extPkt.Packet.Payload)]
		copy(payload, extPkt.Packet.Payload)
	}

	hdr, err := d.getTranslatedRTPHeader(extPkt, tp)
	if err != nil {
		d.logger.Errorw("write rtp packet failed", err)
		if pool != nil {
			PacketFactory.Put(pool)
		}
		return err
	}

	if d.sequencer != nil {
		d.sequencer.push(
			extPkt.Packet.SequenceNumber,
			tp.rtp.sequenceNumber,
			tp.rtp.timestamp,
			hdr.Marker,
			int8(layer),
			tp.codecBytes,
			tp.ddBytes,
		)
	}

	d.pacer.Enqueue(pacer.Packet{
		Header:             hdr,
		Extensions:         []pacer.ExtensionData{{ID: uint8(d.dependencyDescriptorExtID), Payload: tp.ddBytes}},
		Payload:            payload,
		AbsSendTimeExtID:   uint8(d.absSendTimeExtID),
		TransportWideExtID: uint8(d.transportWideExtID),
		WriteStream:        d.writeStream,
		Metadata: sendPacketMetadata{
			layer:      layer,
			arrival:    extPkt.Arrival,
			isKeyFrame: extPkt.KeyFrame,
			tp:         tp,
			pool:       pool,
		},
		OnSent: d.packetSent,
	})
	return nil
}

// WritePaddingRTP tries to write as many padding only RTP packets as necessary
// to satisfy given size to the DownTrack
func (d *DownTrack) WritePaddingRTP(bytesToSend int, paddingOnMute bool, forceMarker bool) int {
	if !d.rtpStats.IsActive() && !paddingOnMute {
		return 0
	}

	// LK-TODO-START
	// Ideally should look at header extensions negotiated for
	// track and decide if padding can be sent. But, browsers behave
	// in unexpected ways when using audio for bandwidth estimation and
	// padding is mainly used to probe for excess available bandwidth.
	// So, to be safe, limit to video tracks
	// LK-TODO-END
	if d.kind == webrtc.RTPCodecTypeAudio {
		return 0
	}

	// LK-TODO-START
	// Potentially write padding even if muted. Given that padding
	// can be sent only on frame boundaries, writing on disabled tracks
	// will give more options.
	// LK-TODO-END
	if d.forwarder.IsMuted() && !paddingOnMute {
		return 0
	}

	// RTP padding maximum is 255 bytes. Break it up.
	// Use 20 byte as estimate of RTP header size (12 byte header + 8 byte extension)
	num := (bytesToSend + RTPPaddingMaxPayloadSize + RTPPaddingEstimatedHeaderSize - 1) / (RTPPaddingMaxPayloadSize + RTPPaddingEstimatedHeaderSize)
	if num == 0 {
		return 0
	}

	snts, err := d.forwarder.GetSnTsForPadding(num, forceMarker)
	if err != nil {
		return 0
	}

	// LK-TODO Look at load balancing a la sfu.Receiver to spread across available CPUs
	bytesSent := 0
	for i := 0; i < len(snts); i++ {
		// LK-TODO-START
		// Hold sending padding packets till first RTCP-RR is received for this RTP stream.
		// That is definitive proof that the remote side knows about this RTP stream.
		// The packet count check at the beginning of this function gates sending padding
		// on as yet unstarted streams which is a reasonable check.
		// LK-TODO-END

		hdr := rtp.Header{
			Version:        2,
			Padding:        true,
			Marker:         false,
			PayloadType:    d.payloadType,
			SequenceNumber: snts[i].sequenceNumber,
			Timestamp:      snts[i].timestamp,
			SSRC:           d.ssrc,
			CSRC:           []uint32{},
		}

		payload := make([]byte, RTPPaddingMaxPayloadSize)
		// last byte of padding has padding size including that byte
		payload[RTPPaddingMaxPayloadSize-1] = byte(RTPPaddingMaxPayloadSize)

		d.pacer.Enqueue(pacer.Packet{
			Header:             &hdr,
			Payload:            payload,
			AbsSendTimeExtID:   uint8(d.absSendTimeExtID),
			TransportWideExtID: uint8(d.transportWideExtID),
			WriteStream:        d.writeStream,
			Metadata: sendPacketMetadata{
				isPadding:       true,
				disableCounter:  true,
				disableRTPStats: paddingOnMute,
			},
			OnSent: d.packetSent,
		})

		//
		// Register with sequencer with invalid layer so that NACKs for these can be filtered out.
		// Retransmission is probably a sign of network congestion/badness.
		// So, retransmitting padding packets is only going to make matters worse.
		//
		if d.sequencer != nil {
			d.sequencer.pushPadding(hdr.SequenceNumber)
		}

		bytesSent += hdr.MarshalSize() + len(payload)
	}

	// STREAM_ALLOCATOR-TODO: change this to pull this counter from stream allocator so that counter can be update in pacer callback
	return bytesSent
}

// Mute enables or disables media forwarding - subscriber triggered
func (d *DownTrack) Mute(muted bool) {
	changed := d.forwarder.Mute(muted)
	d.handleMute(muted, changed)
}

// PubMute enables or disables media forwarding - publisher side
func (d *DownTrack) PubMute(pubMuted bool) {
	changed := d.forwarder.PubMute(pubMuted)
	d.handleMute(pubMuted, changed)
}

func (d *DownTrack) handleMute(muted bool, changed bool) {
	if !changed {
		return
	}

	d.connectionStats.UpdateMute(d.forwarder.IsAnyMuted())

	//
	// Subscriber mute changes trigger a max layer notification.
	// That could result in encoding layers getting turned on/off on publisher side
	// (depending on aggregate layer requirements of all subscribers of the track).
	//
	// Publisher mute changes should not trigger notification.
	// If publisher turns off all layers because of subscribers indicating
	// no layers required due to publisher mute (bit of circular dependency),
	// there will be a delay in layers turning back on when unmute happens.
	// Unmute path will require
	//   1. unmute signalling out-of-band from publisher received by down track(s)
	//   2. down track(s) notifying max layer
	//   3. out-of-band notification about max layer sent back to the publisher
	//   4. publisher starts layer(s)
	// Ideally, on publisher mute, whatever layers were active remain active and
	// can be restarted by publisher immediately on unmute.
	//
	// Note that while publisher mute is active, subscriber changes can also happen
	// and that could turn on/off layers on publisher side.
	//
	d.postMaxLayerNotifierEvent()

	if sal := d.getStreamAllocatorListener(); sal != nil {
		sal.OnSubscriptionChanged(d)
	}

	// when muting, send a few silence frames to ensure residual noise does not
	// put the comfort noise generator on decoder side in a bad state where it
	// generates noise that is not so comfortable.
	//
	// One possibility is not to inject blank frames when publisher is muted
	// and let forwarding continue. When publisher is muted, unless the media
	// stream is stopped, publisher will send silence frames which should have
	// comfort noise information. But, in case the publisher stops at an
	// inopportune frame (due to media stream stop or injecting audio from a file),
	// the decoder could be in a noisy state. So, inject blank frames on publisher
	// mute too.
	d.blankFramesGeneration.Inc()
	if d.kind == webrtc.RTPCodecTypeAudio && muted {
		d.writeBlankFrameRTP(RTPBlankFramesMuteSeconds, d.blankFramesGeneration.Load())
	}
}

func (d *DownTrack) IsClosed() bool {
	return d.isClosed.Load()
}

func (d *DownTrack) Close() {
	d.CloseWithFlush(true)
}

// CloseWithFlush - flush used to indicate whether send blank frame to flush
// decoder of client.
//  1. When transceiver is reused by other participant's video track,
//     set flush=true to avoid previous video shows before new stream is displayed.
//  2. in case of session migration, participant migrate from other node, video track should
//     be resumed with same participant, set flush=false since we don't need to flush decoder.
func (d *DownTrack) CloseWithFlush(flush bool) {
	if d.isClosed.Swap(true) {
		// already closed
		return
	}

	d.bindLock.Lock()
	d.logger.Debugw("close down track", "flushBlankFrame", flush)
	if d.bound.Load() {
		if d.forwarder != nil {
			d.forwarder.Mute(true)
		}
		// write blank frames after disabling so that other frames do not interfere.
		// Idea here is to send blank key frames to flush the decoder buffer at the remote end.
		// Otherwise, with transceiver re-use last frame from previous stream is held in the
		// display buffer and there could be a brief moment where the previous stream is displayed.
		if flush {
			doneFlushing := d.writeBlankFrameRTP(RTPBlankFramesCloseSeconds, d.blankFramesGeneration.Inc())

			// wait a limited time to flush
			timer := time.NewTimer(flushTimeout)
			defer timer.Stop()

			select {
			case <-doneFlushing:
			case <-timer.C:
				d.blankFramesGeneration.Inc() // in case flush is still running
			}
		}

		d.bound.Store(false)
		d.logger.Debugw("closing sender", "kind", d.kind)
	}
	d.receiver.DeleteDownTrack(d.subscriberID)

	if d.rtcpReader != nil && flush {
		d.logger.Debugw("downtrack close rtcp reader")
		d.rtcpReader.Close()
		d.rtcpReader.OnPacket(nil)
	}

	d.bindLock.Unlock()
	d.connectionStats.Close()
	d.rtpStats.Stop()
	d.logger.Infow("rtp stats", "direction", "downstream", "mime", d.mime, "ssrc", d.ssrc, "stats", d.rtpStats.ToString())

	close(d.maxLayerNotifierCh)

	if onCloseHandler := d.getOnCloseHandler(); onCloseHandler != nil {
		onCloseHandler(!flush)
	}

	d.stopKeyFrameRequester()
	d.ClearStreamAllocatorReportInterval()
}

func (d *DownTrack) SetMaxSpatialLayer(spatialLayer int32) {
	changed, maxLayer := d.forwarder.SetMaxSpatialLayer(spatialLayer)
	if !changed {
		return
	}

	d.postMaxLayerNotifierEvent()

	if sal := d.getStreamAllocatorListener(); sal != nil {
		sal.OnSubscribedLayerChanged(d, maxLayer)
	}
}

func (d *DownTrack) SetMaxTemporalLayer(temporalLayer int32) {
	changed, maxLayer := d.forwarder.SetMaxTemporalLayer(temporalLayer)
	if !changed {
		return
	}

	if sal := d.getStreamAllocatorListener(); sal != nil {
		sal.OnSubscribedLayerChanged(d, maxLayer)
	}
}

func (d *DownTrack) MaxLayer() buffer.VideoLayer {
	return d.forwarder.MaxLayer()
}

func (d *DownTrack) GetState() DownTrackState {
	dts := DownTrackState{
		RTPStats:                       d.rtpStats,
		DeltaStatsSnapshotId:           d.deltaStatsSnapshotId,
		DeltaStatsOverriddenSnapshotId: d.deltaStatsOverriddenSnapshotId,
		ForwarderState:                 d.forwarder.GetState(),
	}
	return dts
}

func (d *DownTrack) SeedState(state DownTrackState) {
	d.rtpStats.Seed(state.RTPStats)
	d.deltaStatsSnapshotId = state.DeltaStatsSnapshotId
	d.deltaStatsOverriddenSnapshotId = state.DeltaStatsOverriddenSnapshotId
	d.forwarder.SeedState(state.ForwarderState)
}

func (d *DownTrack) UpTrackLayersChange() {
	if sal := d.getStreamAllocatorListener(); sal != nil {
		sal.OnAvailableLayersChanged(d)
	}
}

func (d *DownTrack) UpTrackBitrateAvailabilityChange() {
	if sal := d.getStreamAllocatorListener(); sal != nil {
		sal.OnBitrateAvailabilityChanged(d)
	}
}

func (d *DownTrack) UpTrackMaxPublishedLayerChange(maxPublishedLayer int32) {
	if d.forwarder.SetMaxPublishedLayer(maxPublishedLayer) {
		if sal := d.getStreamAllocatorListener(); sal != nil {
			sal.OnMaxPublishedSpatialChanged(d)
		}
	}
}

func (d *DownTrack) UpTrackMaxTemporalLayerSeenChange(maxTemporalLayerSeen int32) {
	if d.forwarder.SetMaxTemporalLayerSeen(maxTemporalLayerSeen) {
		if sal := d.getStreamAllocatorListener(); sal != nil {
			sal.OnMaxPublishedTemporalChanged(d)
		}
	}
}

func (d *DownTrack) maybeAddTransition(_bitrate int64, distance float64, pauseReason VideoPauseReason) {
	if d.kind == webrtc.RTPCodecTypeAudio {
		return
	}

	if pauseReason == VideoPauseReasonBandwidth {
		d.connectionStats.UpdatePause(true)
	} else {
		d.connectionStats.UpdatePause(false)
		d.connectionStats.AddLayerTransition(distance)
	}
}

func (d *DownTrack) UpTrackBitrateReport(availableLayers []int32, bitrates Bitrates) {
	d.maybeAddTransition(
		d.forwarder.GetOptimalBandwidthNeeded(bitrates),
		d.forwarder.DistanceToDesired(availableLayers, bitrates),
		d.forwarder.PauseReason(),
	)
}

// OnCloseHandler method to be called on remote tracked removed
func (d *DownTrack) OnCloseHandler(fn func(willBeResumed bool)) {
	d.cbMu.Lock()
	defer d.cbMu.Unlock()

	d.onCloseHandler = fn
}

func (d *DownTrack) getOnCloseHandler() func(willBeResumed bool) {
	d.cbMu.RLock()
	defer d.cbMu.RUnlock()

	return d.onCloseHandler
}

func (d *DownTrack) OnBinding(fn func(error)) {
	d.bindLock.Lock()
	defer d.bindLock.Unlock()

	d.onBinding = fn
}

func (d *DownTrack) AddReceiverReportListener(listener ReceiverReportListener) {
	d.listenerLock.Lock()
	defer d.listenerLock.Unlock()

	d.receiverReportListeners = append(d.receiverReportListeners, listener)
}

func (d *DownTrack) OnStatsUpdate(fn func(dt *DownTrack, stat *livekit.AnalyticsStat)) {
	d.cbMu.Lock()
	defer d.cbMu.Unlock()

	d.onStatsUpdate = fn
}

func (d *DownTrack) getOnStatsUpdate() func(dt *DownTrack, stat *livekit.AnalyticsStat) {
	d.cbMu.RLock()
	defer d.cbMu.RUnlock()

	return d.onStatsUpdate
}

func (d *DownTrack) OnRttUpdate(fn func(dt *DownTrack, rtt uint32)) {
	d.cbMu.Lock()
	defer d.cbMu.Unlock()

	d.onRttUpdate = fn
}

func (d *DownTrack) getOnRttUpdate() func(dt *DownTrack, rtt uint32) {
	d.cbMu.RLock()
	defer d.cbMu.RUnlock()

	return d.onRttUpdate
}

func (d *DownTrack) OnMaxLayerChanged(fn func(dt *DownTrack, layer int32)) {
	d.cbMu.Lock()
	defer d.cbMu.Unlock()

	d.onMaxSubscribedLayerChanged = fn
}

func (d *DownTrack) getOnMaxLayerChanged() func(dt *DownTrack, layer int32) {
	d.cbMu.RLock()
	defer d.cbMu.RUnlock()

	return d.onMaxSubscribedLayerChanged
}

func (d *DownTrack) IsDeficient() bool {
	return d.forwarder.IsDeficient()
}

func (d *DownTrack) BandwidthRequested() int64 {
	_, brs := d.receiver.GetLayeredBitrate()
	return d.forwarder.BandwidthRequested(brs)
}

func (d *DownTrack) DistanceToDesired() float64 {
	al, brs := d.receiver.GetLayeredBitrate()
	return d.forwarder.DistanceToDesired(al, brs)
}

func (d *DownTrack) AllocateOptimal(allowOvershoot bool) VideoAllocation {
	al, brs := d.receiver.GetLayeredBitrate()
	allocation := d.forwarder.AllocateOptimal(al, brs, allowOvershoot)
	d.maybeStartKeyFrameRequester()
	d.maybeAddTransition(allocation.BandwidthNeeded, allocation.DistanceToDesired, allocation.PauseReason)
	return allocation
}

func (d *DownTrack) ProvisionalAllocatePrepare() {
	al, brs := d.receiver.GetLayeredBitrate()
	d.forwarder.ProvisionalAllocatePrepare(al, brs)
}

func (d *DownTrack) ProvisionalAllocateReset() {
	d.forwarder.ProvisionalAllocateReset()
}

func (d *DownTrack) ProvisionalAllocate(availableChannelCapacity int64, layers buffer.VideoLayer, allowPause bool, allowOvershoot bool) int64 {
	return d.forwarder.ProvisionalAllocate(availableChannelCapacity, layers, allowPause, allowOvershoot)
}

func (d *DownTrack) ProvisionalAllocateGetCooperativeTransition(allowOvershoot bool) VideoTransition {
	transition := d.forwarder.ProvisionalAllocateGetCooperativeTransition(allowOvershoot)
	d.logger.Debugw("stream: cooperative transition", "transition", transition)
	return transition
}

func (d *DownTrack) ProvisionalAllocateGetBestWeightedTransition() VideoTransition {
	transition := d.forwarder.ProvisionalAllocateGetBestWeightedTransition()
	d.logger.Debugw("stream: best weighted transition", "transition", transition)
	return transition
}

func (d *DownTrack) ProvisionalAllocateCommit() VideoAllocation {
	allocation := d.forwarder.ProvisionalAllocateCommit()
	d.maybeStartKeyFrameRequester()
	d.maybeAddTransition(allocation.BandwidthNeeded, allocation.DistanceToDesired, allocation.PauseReason)
	return allocation
}

func (d *DownTrack) AllocateNextHigher(availableChannelCapacity int64, allowOvershoot bool) (VideoAllocation, bool) {
	al, brs := d.receiver.GetLayeredBitrate()
	allocation, available := d.forwarder.AllocateNextHigher(availableChannelCapacity, al, brs, allowOvershoot)
	d.maybeStartKeyFrameRequester()
	d.maybeAddTransition(allocation.BandwidthNeeded, allocation.DistanceToDesired, allocation.PauseReason)
	return allocation, available
}

func (d *DownTrack) GetNextHigherTransition(allowOvershoot bool) (VideoTransition, bool) {
	_, brs := d.receiver.GetLayeredBitrate()
	transition, available := d.forwarder.GetNextHigherTransition(brs, allowOvershoot)
	d.logger.Debugw("stream: get next higher layer", "transition", transition, "available", available, "bitrates", brs)
	return transition, available
}

func (d *DownTrack) Pause() VideoAllocation {
	al, brs := d.receiver.GetLayeredBitrate()
	allocation := d.forwarder.Pause(al, brs)
	d.maybeStartKeyFrameRequester()
	d.maybeAddTransition(allocation.BandwidthNeeded, allocation.DistanceToDesired, allocation.PauseReason)
	return allocation
}

func (d *DownTrack) Resync() {
	d.forwarder.Resync()
}

func (d *DownTrack) CreateSourceDescriptionChunks() []rtcp.SourceDescriptionChunk {
	if !d.bound.Load() {
		return nil
	}
	return []rtcp.SourceDescriptionChunk{
		{
			Source: d.ssrc,
			Items: []rtcp.SourceDescriptionItem{{
				Type: rtcp.SDESCNAME,
				Text: d.streamID,
			}},
		}, {
			Source: d.ssrc,
			Items: []rtcp.SourceDescriptionItem{{
				Type: rtcp.SDESType(15),
				Text: d.transceiver.Mid(),
			}},
		},
	}
}

func (d *DownTrack) CreateSenderReport() *rtcp.SenderReport {
	if !d.bound.Load() {
		return nil
	}

	clockLayer := d.forwarder.CurrentLayer().Spatial
	if clockLayer == buffer.InvalidLayerSpatial {
		clockLayer = d.forwarder.GetReferenceLayerSpatial()
	}
	return d.rtpStats.GetRtcpSenderReport(d.ssrc, d.receiver.GetCalculatedClockRate(clockLayer))
}

func (d *DownTrack) writeBlankFrameRTP(duration float32, generation uint32) chan struct{} {
	done := make(chan struct{})
	go func() {
		// don't send if nothing has been sent
		if !d.rtpStats.IsActive() {
			close(done)
			return
		}

		var getBlankFrame func(bool) ([]byte, error)
		switch d.mime {
		case "audio/opus":
			getBlankFrame = d.getOpusBlankFrame
		case "audio/red":
			getBlankFrame = d.getOpusRedBlankFrame
		case "video/vp8":
			getBlankFrame = d.getVP8BlankFrame
		case "video/h264":
			getBlankFrame = d.getH264BlankFrame
		default:
			close(done)
			return
		}

		frameRate := uint32(30)
		if d.mime == "audio/opus" || d.mime == "audio/red" {
			frameRate = 50
		}

		// send a number of blank frames just in case there is loss.
		// Intentionally ignoring check for mute or bandwidth constrained mute
		// as this is used to clear client side buffer.
		numFrames := int(float32(frameRate) * duration)
		frameDuration := time.Duration(1000/frameRate) * time.Millisecond

		ticker := time.NewTicker(frameDuration)
		defer ticker.Stop()

		for {
			if generation != d.blankFramesGeneration.Load() || numFrames <= 0 {
				close(done)
				return
			}

			snts, frameEndNeeded, err := d.forwarder.GetSnTsForBlankFrames(frameRate, 1)
			if err != nil {
				d.logger.Warnw("could not get SN/TS for blank frame", err)
				close(done)
				return
			}

			for i := 0; i < len(snts); i++ {
				hdr := rtp.Header{
					Version:        2,
					Padding:        false,
					Marker:         true,
					PayloadType:    d.payloadType,
					SequenceNumber: snts[i].sequenceNumber,
					Timestamp:      snts[i].timestamp,
					SSRC:           d.ssrc,
					CSRC:           []uint32{},
				}

				payload, err := getBlankFrame(frameEndNeeded)
				if err != nil {
					d.logger.Warnw("could not get blank frame", err)
					close(done)
					return
				}

				d.pacer.Enqueue(pacer.Packet{
					Header:             &hdr,
					Payload:            payload,
					AbsSendTimeExtID:   uint8(d.absSendTimeExtID),
					TransportWideExtID: uint8(d.transportWideExtID),
					WriteStream:        d.writeStream,
					Metadata: sendPacketMetadata{
						isBlankFrame: true,
					},
					OnSent: d.packetSent,
				})

				// only the first frame will need frameEndNeeded to close out the
				// previous picture, rest are small key frames (for the video case)
				frameEndNeeded = false
			}

			numFrames--
			<-ticker.C
		}
	}()

	return done
}

func (d *DownTrack) maybeAddTrailer(buf []byte) int {
	if len(buf) < len(d.trailer) {
		d.logger.Warnw("trailer too big", nil, "bufLen", len(buf), "trailerLen", len(d.trailer))
		return 0
	}

	copy(buf, d.trailer)
	return len(d.trailer)
}

func (d *DownTrack) getOpusBlankFrame(_frameEndNeeded bool) ([]byte, error) {
	// silence frame
	// Used shortly after muting to ensure residual noise does not keep
	// generating noise at the decoder after the stream is stopped
	// i. e. comfort noise generation actually not producing something comfortable.
	payload := make([]byte, 1000)
	copy(payload[0:], OpusSilenceFrame)
	trailerLen := d.maybeAddTrailer(payload[len(OpusSilenceFrame):])
	return payload[:len(OpusSilenceFrame)+trailerLen], nil
}

func (d *DownTrack) getOpusRedBlankFrame(_frameEndNeeded bool) ([]byte, error) {
	// primary only silence frame for opus/red, there is no need to contain redundant silent frames
	payload := make([]byte, 1000)

	// primary header
	//  0 1 2 3 4 5 6 7
	// +-+-+-+-+-+-+-+-+
	// |0|   Block PT  |
	// +-+-+-+-+-+-+-+-+
	payload[0] = opusPT
	copy(payload[1:], OpusSilenceFrame)
	trailerLen := d.maybeAddTrailer(payload[1+len(OpusSilenceFrame):])
	return payload[:1+len(OpusSilenceFrame)+trailerLen], nil
}

func (d *DownTrack) getVP8BlankFrame(frameEndNeeded bool) ([]byte, error) {
	blankVP8, err := d.forwarder.GetPadding(frameEndNeeded)
	if err != nil {
		return nil, err
	}

	// 8x8 key frame
	// Used even when closing out a previous frame. Looks like receivers
	// do not care about content (it will probably end up being an undecodable
	// frame, but that should be okay as there are key frames following)
	payload := make([]byte, 1000)
	copy(payload[:len(blankVP8)], blankVP8)
	copy(payload[len(blankVP8):], VP8KeyFrame8x8)
	trailerLen := d.maybeAddTrailer(payload[len(blankVP8)+len(VP8KeyFrame8x8):])
	return payload[:len(blankVP8)+len(VP8KeyFrame8x8)+trailerLen], nil
}

func (d *DownTrack) getH264BlankFrame(_frameEndNeeded bool) ([]byte, error) {
	// TODO - Jie Zeng
	// now use STAP-A to compose sps, pps, idr together, most decoder support packetization-mode 1.
	// if client only support packetization-mode 0, use single nalu unit packet
	buf := make([]byte, 1000)
	offset := 0
	buf[0] = 0x18 // STAP-A
	offset++
	for _, payload := range H264KeyFrame2x2 {
		binary.BigEndian.PutUint16(buf[offset:], uint16(len(payload)))
		offset += 2
		copy(buf[offset:offset+len(payload)], payload)
		offset += len(payload)
	}
	offset += d.maybeAddTrailer(buf[offset:])
	return buf[:offset], nil
}

func (d *DownTrack) handleRTCP(bytes []byte) {
	pkts, err := rtcp.Unmarshal(bytes)
	if err != nil {
		d.logger.Errorw("unmarshal rtcp receiver packets err", err)
		return
	}

	pliOnce := true
	sendPliOnce := func() {
		if pliOnce {
			_, layer := d.forwarder.CheckSync()
			if layer != buffer.InvalidLayerSpatial && !d.forwarder.IsAnyMuted() {
				d.logger.Debugw("sending PLI RTCP", "layer", layer)
				d.receiver.SendPLI(layer, false)
				d.isNACKThrottled.Store(true)
				d.rtpStats.UpdatePliTime()
				pliOnce = false
			}
		}
	}

	rttToReport := uint32(0)

	var numNACKs uint32
	var numPLIs uint32
	var numFIRs uint32
	for _, pkt := range pkts {
		switch p := pkt.(type) {
		case *rtcp.PictureLossIndication:
			numPLIs++
			sendPliOnce()

		case *rtcp.FullIntraRequest:
			numFIRs++
			sendPliOnce()

		case *rtcp.ReceiverEstimatedMaximumBitrate:
			if sal := d.getStreamAllocatorListener(); sal != nil {
				sal.OnREMB(d, p)
			}

		case *rtcp.ReceiverReport:
			// create new receiver report w/ only valid reception reports
			rr := &rtcp.ReceiverReport{
				SSRC:              p.SSRC,
				ProfileExtensions: p.ProfileExtensions,
			}
			for _, r := range p.Reports {
				if r.SSRC != d.ssrc {
					continue
				}
				rr.Reports = append(rr.Reports, r)

				rtt, isRttChanged := d.rtpStats.UpdateFromReceiverReport(r)
				if isRttChanged {
					rttToReport = rtt
				}

				if sal := d.getStreamAllocatorListener(); sal != nil {
					sal.OnRTCPReceiverReport(d, r)
				}
			}
			if len(rr.Reports) > 0 {
				d.listenerLock.RLock()
				for _, l := range d.receiverReportListeners {
					l(d, rr)
				}
				d.listenerLock.RUnlock()
			}

		case *rtcp.TransportLayerNack:
			var nacks []uint16
			for _, pair := range p.Nacks {
				packetList := pair.PacketList()
				numNACKs += uint32(len(packetList))
				nacks = append(nacks, packetList...)
			}
			go d.retransmitPackets(nacks)

		case *rtcp.TransportLayerCC:
			if p.MediaSSRC == d.ssrc {
				if sal := d.getStreamAllocatorListener(); sal != nil {
					sal.OnTransportCCFeedback(d, p)
				}
			}
		}
	}

	d.rtpStats.UpdateNack(numNACKs)
	d.rtpStats.UpdatePli(numPLIs)
	d.rtpStats.UpdateFir(numFIRs)

	if rttToReport != 0 {
		if d.sequencer != nil {
			d.sequencer.setRTT(rttToReport)
		}

		if onRttUpdate := d.getOnRttUpdate(); onRttUpdate != nil {
			onRttUpdate(d, rttToReport)
		}
	}
}

func (d *DownTrack) SetConnected() {
	if !d.connected.Swap(true) {
		d.onBindAndConnected()
	}
}

// SetActivePaddingOnMuteUpTrack will enable padding on the track when its uptrack is muted.
// Pion will not fire OnTrack event until it receives packet for the track,
// so we send padding packets to help pion client (go-sdk) to fire the event.
func (d *DownTrack) SetActivePaddingOnMuteUpTrack() {
	d.activePaddingOnMuteUpTrack.Store(true)
}

func (d *DownTrack) retransmitPackets(nacks []uint16) {
	if d.sequencer == nil {
		return
	}

	if FlagStopRTXOnPLI && d.isNACKThrottled.Load() {
		return
	}

	filtered, disallowedLayers := d.forwarder.FilterRTX(nacks)
	if len(filtered) == 0 {
		return
	}

	src := PacketFactory.Get().(*[]byte)
	defer PacketFactory.Put(src)

	nackAcks := uint32(0)
	nackMisses := uint32(0)
	numRepeatedNACKs := uint32(0)
	nackInfos := make([]NackInfo, 0, len(filtered))
	for _, meta := range d.sequencer.getPacketsMeta(filtered) {
		if disallowedLayers[meta.layer] {
			continue
		}

		nackAcks++
		nackInfos = append(nackInfos, NackInfo{
			SequenceNumber: meta.targetSeqNo,
			Timestamp:      meta.timestamp,
			Attempts:       meta.nacked,
		})

		pktBuff := *src
		n, err := d.receiver.ReadRTP(pktBuff, uint8(meta.layer), meta.sourceSeqNo)
		if err != nil {
			if err == io.EOF {
				break
			}
			nackMisses++
			continue
		}

		if meta.nacked > 1 {
			numRepeatedNACKs++
		}

		var pkt rtp.Packet
		if err = pkt.Unmarshal(pktBuff[:n]); err != nil {
			d.logger.Errorw("unmarshalling rtp packet failed in retransmit", err)
			continue
		}
		pkt.Header.Marker = meta.marker
		pkt.Header.SequenceNumber = meta.targetSeqNo
		pkt.Header.Timestamp = meta.timestamp
		pkt.Header.SSRC = d.ssrc
		pkt.Header.PayloadType = d.payloadType

		var payload []byte
		pool := PacketFactory.Get().(*[]byte)
		if d.mime == "video/vp8" && len(pkt.Payload) > 0 && len(meta.codecBytes) != 0 {
			var incomingVP8 buffer.VP8
			if err = incomingVP8.Unmarshal(pkt.Payload); err != nil {
				d.logger.Errorw("unmarshalling VP8 packet err", err)
				PacketFactory.Put(pool)
				continue
			}

			payload = d.translateVP8PacketTo(&pkt, &incomingVP8, meta.codecBytes, pool)
		}
		if payload == nil {
			payload = (*pool)[:len(pkt.Payload)]
			copy(payload, pkt.Payload)
		}

		d.pacer.Enqueue(pacer.Packet{
			Header:             &pkt.Header,
			Extensions:         []pacer.ExtensionData{{ID: uint8(d.dependencyDescriptorExtID), Payload: meta.ddBytes}},
			Payload:            payload,
			AbsSendTimeExtID:   uint8(d.absSendTimeExtID),
			TransportWideExtID: uint8(d.transportWideExtID),
			WriteStream:        d.writeStream,
			Metadata: sendPacketMetadata{
				isRTX: true,
				pool:  pool,
			},
			OnSent: d.packetSent,
		})
	}

	d.totalRepeatedNACKs.Add(numRepeatedNACKs)

	d.rtpStats.UpdateNackProcessed(nackAcks, nackMisses, numRepeatedNACKs)
	// STREAM-ALLOCATOR-EXPERIMENTAL-TODO-START
	// Need to check on the following
	//   - get all NACKs from sequencer even if SFU is not acknowledging,
	//     i. e. SFU does not acknowledge even same sequence number is NACKed too closely,
	//     but if sequencer return those also (even if not actually retransmitting),
	//     will that provide a signal?
	//   - get padding NACKs also? Maybe only look at them when their NACK count is 2?
	//     because padding runs in a separate path, it could get out of order with
	//     primary packets. So, it could be NACKed once. But, a repeat NACK means they
	//     were probably lost. But, as we do not retransmit padding packets, more than
	//     the second try does not provide any useful signal.
	// STREAM-ALLOCATOR-EXPERIMENTAL-TODO-END
	if sal := d.getStreamAllocatorListener(); sal != nil && len(nackInfos) != 0 {
		sal.OnNACK(d, nackInfos)
	}
}

func (d *DownTrack) getTranslatedRTPHeader(extPkt *buffer.ExtPacket, tp *TranslationParams) (*rtp.Header, error) {
	tpRTP := tp.rtp
	hdr := extPkt.Packet.Header
	hdr.PayloadType = d.payloadType
	hdr.Timestamp = tpRTP.timestamp
	hdr.SequenceNumber = tpRTP.sequenceNumber
	hdr.SSRC = d.ssrc
	if tp.marker {
		hdr.Marker = tp.marker
	}

	return &hdr, nil
}

func (d *DownTrack) translateVP8PacketTo(pkt *rtp.Packet, incomingVP8 *buffer.VP8, translatedVP8 []byte, outbuf *[]byte) []byte {
	buf := (*outbuf)[:len(pkt.Payload)+len(translatedVP8)-incomingVP8.HeaderSize]
	srcPayload := pkt.Payload[incomingVP8.HeaderSize:]
	dstPayload := buf[len(translatedVP8):]
	copy(dstPayload, srcPayload)

	copy(buf[:len(translatedVP8)], translatedVP8)
	return buf
}

func (d *DownTrack) DebugInfo() map[string]interface{} {
	rtpMungerParams := d.forwarder.GetRTPMungerParams()
	stats := map[string]interface{}{
		"HighestIncomingSN": rtpMungerParams.highestIncomingSN,
		"LastSN":            rtpMungerParams.lastSN,
		"SNOffset":          rtpMungerParams.snOffset,
		"LastTS":            rtpMungerParams.lastTS,
		"TSOffset":          rtpMungerParams.tsOffset,
		"LastMarker":        rtpMungerParams.lastMarker,
		"LastPli":           d.rtpStats.LastPli(),
	}

	senderReport := d.CreateSenderReport()
	if senderReport != nil {
		stats["NTPTime"] = senderReport.NTPTime
		stats["RTPTime"] = senderReport.RTPTime
		stats["PacketCount"] = senderReport.PacketCount
	}

	return map[string]interface{}{
		"SubscriberID":        d.subscriberID,
		"TrackID":             d.id,
		"StreamID":            d.streamID,
		"SSRC":                d.ssrc,
		"MimeType":            d.codec.MimeType,
		"Bound":               d.bound.Load(),
		"Muted":               d.forwarder.IsMuted(),
		"PubMuted":            d.forwarder.IsPubMuted(),
		"CurrentSpatialLayer": d.forwarder.CurrentLayer().Spatial,
		"Stats":               stats,
	}
}

func (d *DownTrack) getExpectedRTPTimestamp(at time.Time) (uint64, error) {
	return d.rtpStats.GetExpectedRTPTimestamp(at)
}

func (d *DownTrack) GetConnectionScoreAndQuality() (float32, livekit.ConnectionQuality) {
	return d.connectionStats.GetScoreAndQuality()
}

func (d *DownTrack) GetTrackStats() *livekit.RTPStats {
	return d.rtpStats.ToProto()
}

func (d *DownTrack) deltaStats(ds *buffer.RTPDeltaInfo) map[uint32]*buffer.StreamStatsWithLayers {
	if ds == nil {
		return nil
	}

	streamStats := make(map[uint32]*buffer.StreamStatsWithLayers, 1)
	streamStats[d.ssrc] = &buffer.StreamStatsWithLayers{
		RTPStats: ds,
		Layers: map[int32]*buffer.RTPDeltaInfo{
			0: ds,
		},
	}

	return streamStats
}

func (d *DownTrack) getDeltaStats() map[uint32]*buffer.StreamStatsWithLayers {
	return d.deltaStats(d.rtpStats.DeltaInfo(d.deltaStatsSnapshotId))
}

func (d *DownTrack) getDeltaStatsOverridden() map[uint32]*buffer.StreamStatsWithLayers {
	return d.deltaStats(d.rtpStats.DeltaInfoOverridden(d.deltaStatsOverriddenSnapshotId))
}

func (d *DownTrack) GetNackStats() (totalPackets uint32, totalRepeatedNACKs uint32) {
	totalPackets = d.rtpStats.GetTotalPacketsPrimary()
	totalRepeatedNACKs = d.totalRepeatedNACKs.Load()
	return
}

func (d *DownTrack) GetAndResetBytesSent() (uint32, uint32) {
	return d.bytesSent.Swap(0), d.bytesRetransmitted.Swap(0)
}

func (d *DownTrack) onBindAndConnected() {
	if d.connected.Load() && d.bound.Load() && !d.bindAndConnectedOnce.Swap(true) {
		if d.kind == webrtc.RTPCodecTypeVideo {
			_, layer := d.forwarder.CheckSync()
			if layer != buffer.InvalidLayerSpatial {
				d.receiver.SendPLI(layer, true)
			}
		}

		if d.activePaddingOnMuteUpTrack.Load() {
			go d.sendPaddingOnMute()
		}
	}
}

func (d *DownTrack) sendPaddingOnMute() {
	// let uptrack have chance to send packet before we send padding
	time.Sleep(waitBeforeSendPaddingOnMute)

	d.logger.Debugw("sending padding on mute")
	if d.kind == webrtc.RTPCodecTypeVideo {
		d.sendPaddingOnMuteForVideo()
	} else if d.mime == "audio/opus" {
		d.sendSilentFrameOnMuteForOpus()
	}
}

func (d *DownTrack) sendPaddingOnMuteForVideo() {
	paddingOnMuteInterval := 100 * time.Millisecond
	numPackets := maxPaddingOnMuteDuration / paddingOnMuteInterval
	for i := 0; i < int(numPackets); i++ {
		if d.rtpStats.IsActive() || d.IsClosed() {
			return
		}
		d.WritePaddingRTP(20, true, true)
		time.Sleep(paddingOnMuteInterval)
	}
}

func (d *DownTrack) sendSilentFrameOnMuteForOpus() {
	frameRate := uint32(50)
	frameDuration := time.Duration(1000/frameRate) * time.Millisecond
	numFrames := frameRate * uint32(maxPaddingOnMuteDuration/time.Second)
	for {
		if d.rtpStats.IsActive() || d.IsClosed() || numFrames <= 0 {
			return
		}
		snts, _, err := d.forwarder.GetSnTsForBlankFrames(frameRate, 1)
		if err != nil {
			d.logger.Warnw("could not get SN/TS for blank frame", err)
			return
		}
		for i := 0; i < len(snts); i++ {
			hdr := rtp.Header{
				Version:        2,
				Padding:        false,
				Marker:         true,
				PayloadType:    d.payloadType,
				SequenceNumber: snts[i].sequenceNumber,
				Timestamp:      snts[i].timestamp,
				SSRC:           d.ssrc,
				CSRC:           []uint32{},
			}

			payload, err := d.getOpusBlankFrame(false)
			if err != nil {
				d.logger.Warnw("could not get blank frame", err)
				return
			}

			d.pacer.Enqueue(pacer.Packet{
				Header:             &hdr,
				Payload:            payload,
				AbsSendTimeExtID:   uint8(d.absSendTimeExtID),
				TransportWideExtID: uint8(d.transportWideExtID),
				WriteStream:        d.writeStream,
				Metadata: sendPacketMetadata{
					isBlankFrame:    true,
					disableRTPStats: true,
				},
				OnSent: d.packetSent,
			})
		}

		numFrames--
		time.Sleep(frameDuration)
	}
}

func (d *DownTrack) HandleRTCPSenderReportData(_payloadType webrtc.PayloadType, _layer int32, _srData *buffer.RTCPSenderReportData) error {
	return nil
}

<<<<<<< HEAD
func (d *DownTrack) HandleTrackFrameRateReport(_payloadType webrtc.PayloadType, _fps [][]float32) error {
	return nil
}
=======
type sendPacketMetadata struct {
	layer           int32
	arrival         time.Time
	isKeyFrame      bool
	isRTX           bool
	isPadding       bool
	isBlankFrame    bool
	disableCounter  bool
	disableRTPStats bool
	tp              *TranslationParams
	pool            *[]byte
}

func (d *DownTrack) packetSent(md interface{}, hdr *rtp.Header, payloadSize int, sendTime time.Time, sendError error) {
	spmd, ok := md.(sendPacketMetadata)
	if !ok {
		d.logger.Errorw("invalid send packet metadata", nil)
		return
	}

	if spmd.pool != nil {
		PacketFactory.Put(spmd.pool)
	}

	if sendError != nil {
		return
	}

	headerSize := hdr.MarshalSize()
	if !spmd.disableCounter {
		// STREAM-ALLOCATOR-TODO: remove this stream allocator bytes counter once stream allocator changes fully to pull bytes counter
		size := uint32(headerSize + payloadSize)
		d.streamAllocatorBytesCounter.Add(size)
		if spmd.isRTX {
			d.bytesRetransmitted.Add(size)
		} else {
			d.bytesSent.Add(size)
		}
	}

	if !spmd.disableRTPStats {
		packetTime := spmd.arrival
		if packetTime.IsZero() {
			packetTime = sendTime
		}
		if spmd.isPadding {
			d.rtpStats.Update(hdr, 0, payloadSize, packetTime)
		} else {
			d.rtpStats.Update(hdr, payloadSize, 0, packetTime)
		}
	}

	if spmd.isKeyFrame {
		d.isNACKThrottled.Store(false)
		d.rtpStats.UpdateKeyFrame(1)
		d.logger.Debugw(
			"forwarded key frame",
			"layer", spmd.layer,
			"rtpsn", hdr.SequenceNumber,
			"rtpts", hdr.Timestamp,
		)
	}

	if spmd.tp != nil {
		if spmd.tp.isSwitching {
			d.postMaxLayerNotifierEvent()
		}

		if spmd.tp.isResuming {
			if sal := d.getStreamAllocatorListener(); sal != nil {
				sal.OnResume(d)
			}
		}
	}
}

// -------------------------------------------------------------------------------
>>>>>>> b6394d5a
<|MERGE_RESOLUTION|>--- conflicted
+++ resolved
@@ -1786,11 +1786,10 @@
 	return nil
 }
 
-<<<<<<< HEAD
 func (d *DownTrack) HandleTrackFrameRateReport(_payloadType webrtc.PayloadType, _fps [][]float32) error {
 	return nil
 }
-=======
+
 type sendPacketMetadata struct {
 	layer           int32
 	arrival         time.Time
@@ -1867,5 +1866,4 @@
 	}
 }
 
-// -------------------------------------------------------------------------------
->>>>>>> b6394d5a
+// -------------------------------------------------------------------------------