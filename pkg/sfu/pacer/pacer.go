--- conflicted
+++ resolved
@@ -35,13 +35,8 @@
 	AbsSendTimeExtID   uint8
 	TransportWideExtID uint8
 	WriteStream        webrtc.TrackLocalWriter
-<<<<<<< HEAD
-	Metadata           interface{}
-	OnSent             func(md interface{}, marker bool, hdrSize int, payloadSize int, isRTX bool, sentTime time.Time, sendError error)
-=======
 	Pool               *sync.Pool
 	PoolEntity         *[]byte
->>>>>>> e0d98eeb
 }
 
 type Pacer interface {
