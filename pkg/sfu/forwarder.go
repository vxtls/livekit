// Copyright 2023 LiveKit, Inc.
//
// Licensed under the Apache License, Version 2.0 (the "License");
// you may not use this file except in compliance with the License.
// You may obtain a copy of the License at
//
//     http://www.apache.org/licenses/LICENSE-2.0
//
// Unless required by applicable law or agreed to in writing, software
// distributed under the License is distributed on an "AS IS" BASIS,
// WITHOUT WARRANTIES OR CONDITIONS OF ANY KIND, either express or implied.
// See the License for the specific language governing permissions and
// limitations under the License.

package sfu

import (
	"errors"
	"fmt"
	"math"
	"math/rand"
	"strings"
	"sync"
	"time"

	"github.com/pion/rtp"
	"github.com/pion/webrtc/v3"
	"go.uber.org/zap/zapcore"

	"github.com/livekit/protocol/logger"

	"github.com/livekit/livekit-server/pkg/sfu/buffer"
	"github.com/livekit/livekit-server/pkg/sfu/codecmunger"
	dd "github.com/livekit/livekit-server/pkg/sfu/dependencydescriptor"
	"github.com/livekit/livekit-server/pkg/sfu/videolayerselector"
	"github.com/livekit/livekit-server/pkg/sfu/videolayerselector/temporallayerselector"
)

// Forwarder
const (
	FlagPauseOnDowngrade  = true
	FlagFilterRTX         = false
	FlagFilterRTXLayers   = true
	TransitionCostSpatial = 10

	ResumeBehindThresholdSeconds      = float64(0.2)   // 200ms
	ResumeBehindHighTresholdSeconds   = float64(2.0)   // 2 seconds
	LayerSwitchBehindThresholdSeconds = float64(0.05)  // 50ms
	SwitchAheadThresholdSeconds       = float64(0.025) // 25ms
)

// -------------------------------------------------------------------

type VideoPauseReason int

const (
	VideoPauseReasonNone VideoPauseReason = iota
	VideoPauseReasonMuted
	VideoPauseReasonPubMuted
	VideoPauseReasonFeedDry
	VideoPauseReasonBandwidth
)

func (v VideoPauseReason) String() string {
	switch v {
	case VideoPauseReasonNone:
		return "NONE"
	case VideoPauseReasonMuted:
		return "MUTED"
	case VideoPauseReasonPubMuted:
		return "PUB_MUTED"
	case VideoPauseReasonFeedDry:
		return "FEED_DRY"
	case VideoPauseReasonBandwidth:
		return "BANDWIDTH"
	default:
		return fmt.Sprintf("%d", int(v))
	}
}

// -------------------------------------------------------------------

type VideoAllocation struct {
	PauseReason         VideoPauseReason
	IsDeficient         bool
	BandwidthRequested  int64
	BandwidthDelta      int64
	BandwidthNeeded     int64
	Bitrates            Bitrates
	TargetLayer         buffer.VideoLayer
	RequestLayerSpatial int32
	MaxLayer            buffer.VideoLayer
	DistanceToDesired   float64
}

func (v *VideoAllocation) String() string {
	return fmt.Sprintf("VideoAllocation{pause: %s, def: %+v, bwr: %d, del: %d, bwn: %d, rates: %+v, target: %s, req: %d, max: %s, dist: %0.2f}",
		v.PauseReason,
		v.IsDeficient,
		v.BandwidthRequested,
		v.BandwidthDelta,
		v.BandwidthNeeded,
		v.Bitrates,
		v.TargetLayer,
		v.RequestLayerSpatial,
		v.MaxLayer,
		v.DistanceToDesired,
	)
}

func (v *VideoAllocation) MarshalLogObject(e zapcore.ObjectEncoder) error {
	if v == nil {
		return nil
	}

	e.AddString("PauseReason", v.PauseReason.String())
	e.AddBool("IsDeficient", v.IsDeficient)
	e.AddInt64("BandwidthRquested", v.BandwidthRequested)
	e.AddInt64("BandwidthDelta", v.BandwidthDelta)
	e.AddInt64("BandwidthNeeded", v.BandwidthNeeded)
	e.AddReflected("Bitrates", v.Bitrates)
	e.AddReflected("TargetLayer", v.TargetLayer)
	e.AddInt32("RequestLayerSpatial", v.RequestLayerSpatial)
	e.AddReflected("MaxLayer", v.MaxLayer)
	e.AddFloat64("DistanceToDesired", v.DistanceToDesired)
	return nil
}

var (
	VideoAllocationDefault = VideoAllocation{
		PauseReason:         VideoPauseReasonFeedDry, // start with no feed till feed is seen
		TargetLayer:         buffer.InvalidLayer,
		RequestLayerSpatial: buffer.InvalidLayerSpatial,
		MaxLayer:            buffer.InvalidLayer,
	}
)

// -------------------------------------------------------------------

type VideoAllocationProvisional struct {
	muted           bool
	pubMuted        bool
	maxSeenLayer    buffer.VideoLayer
	availableLayers []int32
	bitrates        Bitrates
	maxLayer        buffer.VideoLayer
	currentLayer    buffer.VideoLayer
	allocatedLayer  buffer.VideoLayer
}

// -------------------------------------------------------------------

type VideoTransition struct {
	From           buffer.VideoLayer
	To             buffer.VideoLayer
	BandwidthDelta int64
}

func (v *VideoTransition) String() string {
	return fmt.Sprintf("VideoTransition{from: %s, to: %s, del: %d}", v.From, v.To, v.BandwidthDelta)
}

func (v *VideoTransition) MarshalLogObject(e zapcore.ObjectEncoder) error {
	if v == nil {
		return nil
	}

	e.AddReflected("From", v.From)
	e.AddReflected("To", v.To)
	e.AddInt64("BandwidthDelta", v.BandwidthDelta)
	return nil
}

// -------------------------------------------------------------------

type TranslationParams struct {
	shouldDrop  bool
	isResuming  bool
	isSwitching bool
<<<<<<< HEAD
	rtp         *TranslationParamsRTP
	eof         *SnTs
	codecBytes  []byte
=======
	rtp         TranslationParamsRTP
>>>>>>> 0f597e7e
	ddBytes     []byte
	marker      bool
}

// -------------------------------------------------------------------

type ForwarderState struct {
	Started               bool
	ReferenceLayerSpatial int32
	PreStartTime          time.Time
	ExtFirstTS            uint64
	RefTSOffset           uint64
	RTP                   RTPMungerState
	Codec                 interface{}
}

func (f ForwarderState) String() string {
	codecString := ""
	switch codecState := f.Codec.(type) {
	case codecmunger.VP8State:
		codecString = codecState.String()
	}
	return fmt.Sprintf("ForwarderState{started: %v, referenceLayerSpatial: %d, preStartTime: %s, extFirstTS: %d, refTSOffset: %d, rtp: %s, codec: %s}",
		f.Started,
		f.ReferenceLayerSpatial,
		f.PreStartTime.String(),
		f.ExtFirstTS,
		f.RefTSOffset,
		f.RTP.String(),
		codecString,
	)
}

// -------------------------------------------------------------------

type Forwarder struct {
	lock                          sync.RWMutex
	codec                         webrtc.RTPCodecCapability
	kind                          webrtc.RTPCodecType
	logger                        logger.Logger
	getReferenceLayerRTPTimestamp func(ts uint32, layer int32, referenceLayer int32) (uint32, error)
	getExpectedRTPTimestamp       func(at time.Time) (uint64, error)

	muted                 bool
	pubMuted              bool
	resumeBehindThreshold float64

	started               bool
	preStartTime          time.Time
	extFirstTS            uint64
	lastSSRC              uint32
	referenceLayerSpatial int32
	refTSOffset           uint64

	provisional *VideoAllocationProvisional

	lastAllocation VideoAllocation

	rtpMunger *RTPMunger

	vls videolayerselector.VideoLayerSelector

	codecMunger codecmunger.CodecMunger
}

func NewForwarder(
	kind webrtc.RTPCodecType,
	logger logger.Logger,
	getReferenceLayerRTPTimestamp func(ts uint32, layer int32, referenceLayer int32) (uint32, error),
	getExpectedRTPTimestamp func(at time.Time) (uint64, error),
) *Forwarder {
	f := &Forwarder{
		kind:                          kind,
		logger:                        logger,
		getReferenceLayerRTPTimestamp: getReferenceLayerRTPTimestamp,
		getExpectedRTPTimestamp:       getExpectedRTPTimestamp,
		referenceLayerSpatial:         buffer.InvalidLayerSpatial,
		lastAllocation:                VideoAllocationDefault,
		rtpMunger:                     NewRTPMunger(logger),
		vls:                           videolayerselector.NewNull(logger),
		codecMunger:                   codecmunger.NewNull(logger),
	}

	if f.kind == webrtc.RTPCodecTypeVideo {
		f.vls.SetMaxTemporal(buffer.DefaultMaxLayerTemporal)
	}
	return f
}

func (f *Forwarder) SetMaxPublishedLayer(maxPublishedLayer int32) bool {
	f.lock.Lock()
	defer f.lock.Unlock()

	existingMaxSeen := f.vls.GetMaxSeen()
	if maxPublishedLayer <= existingMaxSeen.Spatial {
		return false
	}

	f.vls.SetMaxSeenSpatial(maxPublishedLayer)
	f.logger.Debugw("setting max published layer", "layer", maxPublishedLayer)
	return true
}

func (f *Forwarder) SetMaxTemporalLayerSeen(maxTemporalLayerSeen int32) bool {
	f.lock.Lock()
	defer f.lock.Unlock()

	existingMaxSeen := f.vls.GetMaxSeen()
	if maxTemporalLayerSeen <= existingMaxSeen.Temporal {
		return false
	}

	f.vls.SetMaxSeenTemporal(maxTemporalLayerSeen)
	f.logger.Debugw("setting max temporal layer seen", "maxTemporalLayerSeen", maxTemporalLayerSeen)
	return true
}

func (f *Forwarder) DetermineCodec(codec webrtc.RTPCodecCapability, extensions []webrtc.RTPHeaderExtensionParameter) {
	f.lock.Lock()
	defer f.lock.Unlock()

	if f.codec.MimeType != "" {
		return
	}
	f.codec = codec

	ddAvailable := func(exts []webrtc.RTPHeaderExtensionParameter) bool {
		for _, ext := range exts {
			if ext.URI == dd.ExtensionURI {
				return true
			}
		}
		return false
	}

	switch strings.ToLower(codec.MimeType) {
	case "video/vp8":
		f.codecMunger = codecmunger.NewVP8FromNull(f.codecMunger, f.logger)
		if f.vls != nil {
			f.vls = videolayerselector.NewSimulcastFromNull(f.vls)
		} else {
			f.vls = videolayerselector.NewSimulcast(f.logger)
		}
		f.vls.SetTemporalLayerSelector(temporallayerselector.NewVP8(f.logger))
	case "video/h264":
		if f.vls != nil {
			f.vls = videolayerselector.NewSimulcastFromNull(f.vls)
		} else {
			f.vls = videolayerselector.NewSimulcast(f.logger)
		}
	case "video/vp9":
		isDDAvailable := ddAvailable(extensions)

		if isDDAvailable {
			if f.vls != nil {
				f.vls = videolayerselector.NewDependencyDescriptorFromNull(f.vls)
			} else {
				f.vls = videolayerselector.NewDependencyDescriptor(f.logger)
			}
		} else {
			if f.vls != nil {
				f.vls = videolayerselector.NewVP9FromNull(f.vls)
			} else {
				f.vls = videolayerselector.NewVP9(f.logger)
			}
		}
		// SVC-TODO: Support for VP9 simulcast. When DD is not available, have to pick selector based on VP9 SVC or Simulcast
	case "video/av1":
		// DD-TODO : we only enable dd layer selector for av1/vp9 now, in the future we can enable it for vp8 too

		isDDAvailable := ddAvailable(extensions)
		if isDDAvailable {
			if f.vls != nil {
				f.vls = videolayerselector.NewDependencyDescriptorFromNull(f.vls)
			} else {
				f.vls = videolayerselector.NewDependencyDescriptor(f.logger)
			}
		} else {
			if f.vls != nil {
				f.vls = videolayerselector.NewSimulcastFromNull(f.vls)
			} else {
				f.vls = videolayerselector.NewSimulcast(f.logger)
			}
		}
		// SVC-TODO: Support for AV1 Simulcast
	}
}

func (f *Forwarder) GetState() ForwarderState {
	f.lock.RLock()
	defer f.lock.RUnlock()

	if !f.started {
		return ForwarderState{}
	}

	return ForwarderState{
		Started:               f.started,
		ReferenceLayerSpatial: f.referenceLayerSpatial,
		PreStartTime:          f.preStartTime,
		ExtFirstTS:            f.extFirstTS,
		RefTSOffset:           f.refTSOffset,
		RTP:                   f.rtpMunger.GetLast(),
		Codec:                 f.codecMunger.GetState(),
	}
}

func (f *Forwarder) SeedState(state ForwarderState) {
	if !state.Started {
		return
	}

	f.lock.Lock()
	defer f.lock.Unlock()

	f.rtpMunger.SeedLast(state.RTP)
	f.codecMunger.SeedState(state.Codec)

	f.started = true
	f.referenceLayerSpatial = state.ReferenceLayerSpatial
	f.preStartTime = state.PreStartTime
	f.extFirstTS = state.ExtFirstTS
	f.refTSOffset = state.RefTSOffset
}

func (f *Forwarder) Mute(muted bool, isSubscribeMutable bool) bool {
	f.lock.Lock()
	defer f.lock.Unlock()

	if f.muted == muted {
		return false
	}

	// Do not mute when paused due to bandwidth limitation.
	// There are two issues
	//   1. Muting means probing cannot happen on this track.
	//   2. Muting also triggers notification to publisher about layers this forwarder needs.
	//      If this forwarder does not need any layer, publisher could turn off all layers.
	// So, muting could lead to not being able to restart the track.
	// To avoid that, ignore mute when paused due to bandwidth limitations.
	//
	// NOTE: The above scenario refers to mute getting triggered due
	// to video stream visibility changes. When a stream is paused, it is possible
	// that the receiver hides the video tile triggering subscription mute.
	// The work around here to ignore mute does ignore an intentional mute.
	// It could result in some bandwidth consumed for stream without visibility in
	// the case of intentional mute.
	if muted && !isSubscribeMutable {
		f.logger.Debugw("ignoring forwarder mute, paused due to congestion")
		return false
	}

	f.logger.Debugw("setting forwarder mute", "muted", muted)
	f.muted = muted

	// resync when muted so that sequence numbers do not jump on unmute
	if muted {
		f.resyncLocked()
	}

	return true
}

func (f *Forwarder) IsMuted() bool {
	f.lock.RLock()
	defer f.lock.RUnlock()

	return f.muted
}

func (f *Forwarder) PubMute(pubMuted bool) bool {
	f.lock.Lock()
	defer f.lock.Unlock()

	if f.pubMuted == pubMuted {
		return false
	}

	f.logger.Debugw("setting forwarder pub mute", "muted", pubMuted)
	f.pubMuted = pubMuted

	// resync when pub muted so that sequence numbers do not jump on unmute
	if pubMuted {
		f.resyncLocked()
	}
	return true
}

func (f *Forwarder) IsPubMuted() bool {
	f.lock.RLock()
	defer f.lock.RUnlock()

	return f.pubMuted
}

func (f *Forwarder) IsAnyMuted() bool {
	f.lock.RLock()
	defer f.lock.RUnlock()

	return f.muted || f.pubMuted
}

func (f *Forwarder) SetMaxSpatialLayer(spatialLayer int32) (bool, buffer.VideoLayer) {
	f.lock.Lock()
	defer f.lock.Unlock()

	if f.kind == webrtc.RTPCodecTypeAudio {
		return false, buffer.InvalidLayer
	}

	existingMax := f.vls.GetMax()
	if spatialLayer == existingMax.Spatial {
		return false, existingMax
	}

	f.logger.Debugw("setting max spatial layer", "layer", spatialLayer)
	f.vls.SetMaxSpatial(spatialLayer)
	return true, f.vls.GetMax()
}

func (f *Forwarder) SetMaxTemporalLayer(temporalLayer int32) (bool, buffer.VideoLayer) {
	f.lock.Lock()
	defer f.lock.Unlock()

	if f.kind == webrtc.RTPCodecTypeAudio {
		return false, buffer.InvalidLayer
	}

	existingMax := f.vls.GetMax()
	if temporalLayer == existingMax.Temporal {
		return false, existingMax
	}

	f.logger.Debugw("setting max temporal layer", "layer", temporalLayer)
	f.vls.SetMaxTemporal(temporalLayer)
	return true, f.vls.GetMax()
}

func (f *Forwarder) MaxLayer() buffer.VideoLayer {
	f.lock.RLock()
	defer f.lock.RUnlock()

	return f.vls.GetMax()
}

func (f *Forwarder) CurrentLayer() buffer.VideoLayer {
	f.lock.RLock()
	defer f.lock.RUnlock()

	return f.vls.GetCurrent()
}

func (f *Forwarder) TargetLayer() buffer.VideoLayer {
	f.lock.RLock()
	defer f.lock.RUnlock()

	return f.vls.GetTarget()
}

func (f *Forwarder) GetMaxSubscribedSpatial() int32 {
	f.lock.RLock()
	defer f.lock.RUnlock()

	layer := buffer.InvalidLayerSpatial // covers muted case
	if !f.muted {
		layer = f.vls.GetMax().Spatial

		// If current is higher, mark the current layer as max subscribed layer
		// to prevent the current layer from stopping before forwarder switches
		// to the new and lower max layer,
		if layer < f.vls.GetCurrent().Spatial {
			layer = f.vls.GetCurrent().Spatial
		}
	}

	return layer
}

func (f *Forwarder) GetCurrentSpatialAndTSOffset() (int32, uint64) {
	f.lock.RLock()
	defer f.lock.RUnlock()

	if f.kind == webrtc.RTPCodecTypeAudio {
		return 0, f.rtpMunger.GetPinnedTSOffset()
	}

	return f.vls.GetCurrent().Spatial, f.rtpMunger.GetPinnedTSOffset()
}

func (f *Forwarder) isDeficientLocked() bool {
	return f.lastAllocation.IsDeficient
}

func (f *Forwarder) IsDeficient() bool {
	f.lock.RLock()
	defer f.lock.RUnlock()

	return f.isDeficientLocked()
}

func (f *Forwarder) PauseReason() VideoPauseReason {
	f.lock.RLock()
	defer f.lock.RUnlock()

	return f.lastAllocation.PauseReason
}

func (f *Forwarder) BandwidthRequested(brs Bitrates) int64 {
	f.lock.RLock()
	defer f.lock.RUnlock()

	return getBandwidthNeeded(brs, f.vls.GetTarget(), f.lastAllocation.BandwidthRequested)
}

func (f *Forwarder) DistanceToDesired(availableLayers []int32, brs Bitrates) float64 {
	f.lock.RLock()
	defer f.lock.RUnlock()

	return getDistanceToDesired(
		f.muted,
		f.pubMuted,
		f.vls.GetMaxSeen(),
		availableLayers,
		brs,
		f.vls.GetTarget(),
		f.vls.GetMax(),
	)
}

func (f *Forwarder) GetOptimalBandwidthNeeded(brs Bitrates) int64 {
	f.lock.RLock()
	defer f.lock.RUnlock()

	return getOptimalBandwidthNeeded(f.muted, f.pubMuted, f.vls.GetMaxSeen().Spatial, brs, f.vls.GetMax())
}

func (f *Forwarder) AllocateOptimal(availableLayers []int32, brs Bitrates, allowOvershoot bool) VideoAllocation {
	f.lock.Lock()
	defer f.lock.Unlock()

	if f.kind == webrtc.RTPCodecTypeAudio {
		return f.lastAllocation
	}

	maxLayer := f.vls.GetMax()
	maxSeenLayer := f.vls.GetMaxSeen()
	currentLayer := f.vls.GetCurrent()
	requestSpatial := f.vls.GetRequestSpatial()
	alloc := VideoAllocation{
		PauseReason:         VideoPauseReasonNone,
		Bitrates:            brs,
		TargetLayer:         buffer.InvalidLayer,
		RequestLayerSpatial: requestSpatial,
		MaxLayer:            maxLayer,
	}
	optimalBandwidthNeeded := getOptimalBandwidthNeeded(f.muted, f.pubMuted, maxSeenLayer.Spatial, brs, maxLayer)
	if optimalBandwidthNeeded == 0 {
		alloc.PauseReason = VideoPauseReasonFeedDry
	}
	alloc.BandwidthNeeded = optimalBandwidthNeeded

	getMaxTemporal := func() int32 {
		maxTemporal := maxLayer.Temporal
		if maxSeenLayer.Temporal != buffer.InvalidLayerTemporal && maxSeenLayer.Temporal < maxTemporal {
			maxTemporal = maxSeenLayer.Temporal
		}
		return maxTemporal
	}

	opportunisticAlloc := func() {
		// opportunistically latch on to anything
		maxSpatial := maxLayer.Spatial
		if allowOvershoot && f.vls.IsOvershootOkay() && maxSeenLayer.Spatial > maxSpatial {
			maxSpatial = maxSeenLayer.Spatial
		}

		alloc.TargetLayer = buffer.VideoLayer{
			Spatial:  int32(math.Min(float64(maxSeenLayer.Spatial), float64(maxSpatial))),
			Temporal: getMaxTemporal(),
		}
	}

	switch {
	case !maxLayer.IsValid() || maxSeenLayer.Spatial == buffer.InvalidLayerSpatial:
		// nothing to do when max layers are not valid OR max published layer is invalid

	case f.muted:
		alloc.PauseReason = VideoPauseReasonMuted

	case f.pubMuted:
		alloc.PauseReason = VideoPauseReasonPubMuted

	default:
		// lots of different events could end up here
		//   1. Publisher side layer resuming/stopping
		//   2. Bitrate becoming available
		//   3. New max published spatial layer or max temporal layer seen
		//   4. Subscriber layer changes
		//
		// to handle all of the above
		//   1. Find highest that can be requested - takes into account available layers and overshoot.
		//      This should catch scenarios like layers resuming/stopping.
		//   2. If current is a valid layer, check against currently available layers and continue at current
		//      if possible. Else, choose the highest available layer as the next target.
		//   3. If current is not valid, set next target to be opportunistic.
		maxLayerSpatialLimit := int32(math.Min(float64(maxLayer.Spatial), float64(maxSeenLayer.Spatial)))
		highestAvailableLayer := buffer.InvalidLayerSpatial
		requestLayerSpatial := buffer.InvalidLayerSpatial
		for _, al := range availableLayers {
			if al > requestLayerSpatial && al <= maxLayerSpatialLimit {
				requestLayerSpatial = al
			}
			if al > highestAvailableLayer {
				highestAvailableLayer = al
			}
		}
		if requestLayerSpatial == buffer.InvalidLayerSpatial && highestAvailableLayer != buffer.InvalidLayerSpatial && allowOvershoot && f.vls.IsOvershootOkay() {
			requestLayerSpatial = highestAvailableLayer
		}

		if currentLayer.IsValid() {
			if (requestLayerSpatial == requestSpatial && currentLayer.Spatial == requestSpatial) || requestLayerSpatial == buffer.InvalidLayerSpatial {
				// 1. current is locked to desired, stay there
				// OR
				// 2. feed may be dry, let it continue at current layer if valid.
				// covers the cases of
				//   1. mis-detection of layer stop - can continue streaming
				//   2. current layer resuming - can latch on when it starts
				alloc.TargetLayer = buffer.VideoLayer{
					Spatial:  currentLayer.Spatial,
					Temporal: getMaxTemporal(),
				}
			} else {
				// current layer has stopped, switch to highest available
				alloc.TargetLayer = buffer.VideoLayer{
					Spatial:  requestLayerSpatial,
					Temporal: getMaxTemporal(),
				}
			}
			alloc.RequestLayerSpatial = alloc.TargetLayer.Spatial
		} else {
			// opportunistically latch on to anything
			opportunisticAlloc()
			if requestLayerSpatial == buffer.InvalidLayerSpatial {
				alloc.RequestLayerSpatial = maxLayerSpatialLimit
			} else {
				alloc.RequestLayerSpatial = requestLayerSpatial
			}
		}
	}

	if !alloc.TargetLayer.IsValid() {
		alloc.TargetLayer = buffer.InvalidLayer
		alloc.RequestLayerSpatial = buffer.InvalidLayerSpatial
	}
	if alloc.TargetLayer.IsValid() {
		alloc.BandwidthRequested = optimalBandwidthNeeded
	}
	alloc.BandwidthDelta = alloc.BandwidthRequested - getBandwidthNeeded(brs, f.vls.GetTarget(), f.lastAllocation.BandwidthRequested)
	alloc.DistanceToDesired = getDistanceToDesired(
		f.muted,
		f.pubMuted,
		f.vls.GetMaxSeen(),
		availableLayers,
		brs,
		alloc.TargetLayer,
		f.vls.GetMax(),
	)

	return f.updateAllocation(alloc, "optimal")
}

func (f *Forwarder) ProvisionalAllocatePrepare(availableLayers []int32, bitrates Bitrates) {
	f.lock.Lock()
	defer f.lock.Unlock()

	f.provisional = &VideoAllocationProvisional{
		allocatedLayer: buffer.InvalidLayer,
		muted:          f.muted,
		pubMuted:       f.pubMuted,
		maxSeenLayer:   f.vls.GetMaxSeen(),
		bitrates:       bitrates,
		maxLayer:       f.vls.GetMax(),
		currentLayer:   f.vls.GetCurrent(),
	}

	f.provisional.availableLayers = make([]int32, len(availableLayers))
	copy(f.provisional.availableLayers, availableLayers)
}

func (f *Forwarder) ProvisionalAllocateReset() {
	f.lock.Lock()
	defer f.lock.Unlock()

	f.provisional.allocatedLayer = buffer.InvalidLayer
}

func (f *Forwarder) ProvisionalAllocate(availableChannelCapacity int64, layer buffer.VideoLayer, allowPause bool, allowOvershoot bool) (bool, int64) {
	f.lock.Lock()
	defer f.lock.Unlock()

	if f.provisional.muted ||
		f.provisional.pubMuted ||
		f.provisional.maxSeenLayer.Spatial == buffer.InvalidLayerSpatial ||
		!f.provisional.maxLayer.IsValid() ||
		((!allowOvershoot || !f.vls.IsOvershootOkay()) && layer.GreaterThan(f.provisional.maxLayer)) {
		return false, 0
	}

	requiredBitrate := f.provisional.bitrates[layer.Spatial][layer.Temporal]
	if requiredBitrate == 0 {
		return false, 0
	}

	alreadyAllocatedBitrate := int64(0)
	if f.provisional.allocatedLayer.IsValid() {
		alreadyAllocatedBitrate = f.provisional.bitrates[f.provisional.allocatedLayer.Spatial][f.provisional.allocatedLayer.Temporal]
	}

	// a layer under maximum fits, take it
	if !layer.GreaterThan(f.provisional.maxLayer) && requiredBitrate <= (availableChannelCapacity+alreadyAllocatedBitrate) {
		f.provisional.allocatedLayer = layer
		return true, requiredBitrate - alreadyAllocatedBitrate
	}

	//
	// Given layer does not fit.
	//
	// Could be one of
	//  1. a layer below maximum that does not fit
	//  2. a layer above maximum which may or may not fit, but overshoot is allowed.
	// In any of those cases, take the lowest possible layer if pause is not allowed
	//
	if !allowPause && (!f.provisional.allocatedLayer.IsValid() || !layer.GreaterThan(f.provisional.allocatedLayer)) {
		f.provisional.allocatedLayer = layer
		return true, requiredBitrate - alreadyAllocatedBitrate
	}

	return false, 0
}

func (f *Forwarder) ProvisionalAllocateGetCooperativeTransition(allowOvershoot bool) (VideoTransition, []int32, Bitrates) {
	//
	// This is called when a track needs a change (could be mute/unmute, subscribed layers changed, published layers changed)
	// when channel is congested.
	//
	// The goal is to provide a co-operative transition. Co-operative stream allocation aims to keep all the streams active
	// as much as possible.
	//
	// When channel is congested, effecting a transition which will consume more bits will lead to more congestion.
	// So, this routine does the following
	//   1. When muting, it is not going to increase consumption.
	//   2. If the stream is currently active and the transition needs more bits (higher layers = more bits), do not make the up move.
	//      The higher layer requirement could be due to a new published layer becoming available or subscribed layers changing.
	//   3. If the new target layers are lower than current target, take the move down and save bits.
	//   4. If not currently streaming, find the minimum layers that can unpause the stream.
	//
	// To summarize, co-operative streaming means
	//   - Try to keep tracks streaming, i.e. no pauses at the expense of some streams not being at optimal layers
	//   - Do not make an upgrade as it could affect other tracks
	//
	f.lock.Lock()
	defer f.lock.Unlock()

	existingTargetLayer := f.vls.GetTarget()
	if f.provisional.muted || f.provisional.pubMuted {
		f.provisional.allocatedLayer = buffer.InvalidLayer
		return VideoTransition{
			From:           existingTargetLayer,
			To:             f.provisional.allocatedLayer,
			BandwidthDelta: -getBandwidthNeeded(f.provisional.bitrates, existingTargetLayer, f.lastAllocation.BandwidthRequested),
		}, f.provisional.availableLayers, f.provisional.bitrates
	}

	// check if we should preserve current target
	if existingTargetLayer.IsValid() {
		// what is the highest that is available
		maximalLayer := buffer.InvalidLayer
		maximalBandwidthRequired := int64(0)
		for s := f.provisional.maxLayer.Spatial; s >= 0; s-- {
			for t := f.provisional.maxLayer.Temporal; t >= 0; t-- {
				if f.provisional.bitrates[s][t] != 0 {
					maximalLayer = buffer.VideoLayer{Spatial: s, Temporal: t}
					maximalBandwidthRequired = f.provisional.bitrates[s][t]
					break
				}
			}

			if maximalBandwidthRequired != 0 {
				break
			}
		}

		if maximalLayer.IsValid() {
			if !existingTargetLayer.GreaterThan(maximalLayer) && f.provisional.bitrates[existingTargetLayer.Spatial][existingTargetLayer.Temporal] != 0 {
				// currently streaming and maybe wanting an upgrade (existingTargetLayer <= maximalLayer),
				// just preserve current target in the cooperative scheme of things
				f.provisional.allocatedLayer = existingTargetLayer
				return VideoTransition{
					From:           existingTargetLayer,
					To:             existingTargetLayer,
					BandwidthDelta: 0,
				}, f.provisional.availableLayers, f.provisional.bitrates
			}

			if existingTargetLayer.GreaterThan(maximalLayer) {
				// maximalLayer < existingTargetLayer, make the down move
				f.provisional.allocatedLayer = maximalLayer
				return VideoTransition{
					From:           existingTargetLayer,
					To:             maximalLayer,
					BandwidthDelta: maximalBandwidthRequired - getBandwidthNeeded(f.provisional.bitrates, existingTargetLayer, f.lastAllocation.BandwidthRequested),
				}, f.provisional.availableLayers, f.provisional.bitrates
			}
		}
	}

	findNextLayer := func(
		minSpatial, maxSpatial int32,
		minTemporal, maxTemporal int32,
	) (buffer.VideoLayer, int64) {
		layers := buffer.InvalidLayer
		bw := int64(0)
		for s := minSpatial; s <= maxSpatial; s++ {
			for t := minTemporal; t <= maxTemporal; t++ {
				if f.provisional.bitrates[s][t] != 0 {
					layers = buffer.VideoLayer{Spatial: s, Temporal: t}
					bw = f.provisional.bitrates[s][t]
					break
				}
			}

			if bw != 0 {
				break
			}
		}

		return layers, bw
	}

	targetLayer := buffer.InvalidLayer
	bandwidthRequired := int64(0)
	if !existingTargetLayer.IsValid() {
		// currently not streaming, find minimal
		// NOTE: a layer in feed could have paused and there could be other options than going back to minimal,
		// but the cooperative scheme knocks things back to minimal
		targetLayer, bandwidthRequired = findNextLayer(
			0, f.provisional.maxLayer.Spatial,
			0, f.provisional.maxLayer.Temporal,
		)

		// could not find a minimal layer, overshoot if allowed
		if bandwidthRequired == 0 && f.provisional.maxLayer.IsValid() && allowOvershoot && f.vls.IsOvershootOkay() {
			targetLayer, bandwidthRequired = findNextLayer(
				f.provisional.maxLayer.Spatial+1, buffer.DefaultMaxLayerSpatial,
				0, buffer.DefaultMaxLayerTemporal,
			)
		}
	}

	// if nothing available, just leave target at current to enable opportunistic forwarding in case current resumes
	if !targetLayer.IsValid() {
		targetLayer = f.provisional.currentLayer
		if targetLayer.IsValid() {
			bandwidthRequired = f.provisional.bitrates[targetLayer.Spatial][targetLayer.Temporal]
		}
	}

	f.provisional.allocatedLayer = targetLayer
	return VideoTransition{
		From:           f.vls.GetTarget(),
		To:             targetLayer,
		BandwidthDelta: bandwidthRequired - getBandwidthNeeded(f.provisional.bitrates, existingTargetLayer, f.lastAllocation.BandwidthRequested),
	}, f.provisional.availableLayers, f.provisional.bitrates
}

func (f *Forwarder) ProvisionalAllocateGetBestWeightedTransition() (VideoTransition, []int32, Bitrates) {
	//
	// This is called when a track needs a change (could be mute/unmute, subscribed layers changed, published layers changed)
	// when channel is congested. This is called on tracks other than the one needing the change. When the track
	// needing the change requires bits, this is called to check if this track can contribute some bits to the pool.
	//
	// The goal is to keep all tracks streaming as much as possible. So, the track that needs a change needs bandwidth to be unpaused.
	//
	// This tries to figure out how much this track can contribute back to the pool to enable the track that needs to be unpaused.
	//   1. Track muted OR feed dry - can contribute everything back in case it was using bandwidth.
	//   2. Look at all possible down transitions from current target and find the best offer.
	//      Best offer is calculated as bandwidth saved moving to a down layer divided by cost.
	//      Cost has two components
	//        a. Transition cost: Spatial layer switch is expensive due to key frame requirement, but temporal layer switch is free.
	//        b. Quality cost: The farther away from desired layers, the higher the quality cost.
	//
	f.lock.Lock()
	defer f.lock.Unlock()

	targetLayer := f.vls.GetTarget()
	if f.provisional.muted || f.provisional.pubMuted {
		f.provisional.allocatedLayer = buffer.InvalidLayer
		return VideoTransition{
			From:           targetLayer,
			To:             f.provisional.allocatedLayer,
			BandwidthDelta: 0 - getBandwidthNeeded(f.provisional.bitrates, targetLayer, f.lastAllocation.BandwidthRequested),
		}, f.provisional.availableLayers, f.provisional.bitrates
	}

	maxReachableLayerTemporal := buffer.InvalidLayerTemporal
	for t := f.provisional.maxLayer.Temporal; t >= 0; t-- {
		for s := f.provisional.maxLayer.Spatial; s >= 0; s-- {
			if f.provisional.bitrates[s][t] != 0 {
				maxReachableLayerTemporal = t
				break
			}
		}
		if maxReachableLayerTemporal != buffer.InvalidLayerTemporal {
			break
		}
	}

	if maxReachableLayerTemporal == buffer.InvalidLayerTemporal {
		// feed has gone dry, just leave target at current to enable opportunistic forwarding in case current resumes.
		// Note that this is giving back bits and opportunistic forwarding resuming might trigger congestion again,
		// but that should be handled by stream allocator.
		f.provisional.allocatedLayer = f.provisional.currentLayer
		return VideoTransition{
			From:           targetLayer,
			To:             f.provisional.allocatedLayer,
			BandwidthDelta: 0 - getBandwidthNeeded(f.provisional.bitrates, targetLayer, f.lastAllocation.BandwidthRequested),
		}, f.provisional.availableLayers, f.provisional.bitrates
	}

	// starting from minimum to target, find transition which gives the best
	// transition taking into account bits saved vs cost of such a transition
	existingBandwidthNeeded := getBandwidthNeeded(f.provisional.bitrates, targetLayer, f.lastAllocation.BandwidthRequested)
	bestLayer := buffer.InvalidLayer
	bestBandwidthDelta := int64(0)
	bestValue := float32(0)
	for s := int32(0); s <= targetLayer.Spatial; s++ {
		for t := int32(0); t <= targetLayer.Temporal; t++ {
			if s == targetLayer.Spatial && t == targetLayer.Temporal {
				break
			}

			bandwidthDelta := int64(math.Max(float64(0), float64(existingBandwidthNeeded-f.provisional.bitrates[s][t])))

			transitionCost := int32(0)
			// SVC-TODO: SVC will need a different cost transition
			if targetLayer.Spatial != s {
				transitionCost = TransitionCostSpatial
			}

			qualityCost := (maxReachableLayerTemporal+1)*(targetLayer.Spatial-s) + (targetLayer.Temporal - t)

			value := float32(0)
			if (transitionCost + qualityCost) != 0 {
				value = float32(bandwidthDelta) / float32(transitionCost+qualityCost)
			}
			if value > bestValue || (value == bestValue && bandwidthDelta > bestBandwidthDelta) {
				bestValue = value
				bestBandwidthDelta = bandwidthDelta
				bestLayer = buffer.VideoLayer{Spatial: s, Temporal: t}
			}
		}
	}

	f.provisional.allocatedLayer = bestLayer
	return VideoTransition{
		From:           targetLayer,
		To:             bestLayer,
		BandwidthDelta: -bestBandwidthDelta,
	}, f.provisional.availableLayers, f.provisional.bitrates
}

func (f *Forwarder) ProvisionalAllocateCommit() VideoAllocation {
	f.lock.Lock()
	defer f.lock.Unlock()

	optimalBandwidthNeeded := getOptimalBandwidthNeeded(
		f.provisional.muted,
		f.provisional.pubMuted,
		f.provisional.maxSeenLayer.Spatial,
		f.provisional.bitrates,
		f.provisional.maxLayer,
	)
	alloc := VideoAllocation{
		BandwidthRequested:  0,
		BandwidthDelta:      0 - getBandwidthNeeded(f.provisional.bitrates, f.vls.GetTarget(), f.lastAllocation.BandwidthRequested),
		Bitrates:            f.provisional.bitrates,
		BandwidthNeeded:     optimalBandwidthNeeded,
		TargetLayer:         f.provisional.allocatedLayer,
		RequestLayerSpatial: f.provisional.allocatedLayer.Spatial,
		MaxLayer:            f.provisional.maxLayer,
		DistanceToDesired: getDistanceToDesired(
			f.provisional.muted,
			f.provisional.pubMuted,
			f.provisional.maxSeenLayer,
			f.provisional.availableLayers,
			f.provisional.bitrates,
			f.provisional.allocatedLayer,
			f.provisional.maxLayer,
		),
	}

	switch {
	case f.provisional.muted:
		alloc.PauseReason = VideoPauseReasonMuted

	case f.provisional.pubMuted:
		alloc.PauseReason = VideoPauseReasonPubMuted

	case optimalBandwidthNeeded == 0:
		if f.provisional.allocatedLayer.IsValid() {
			// overshoot
			alloc.BandwidthRequested = f.provisional.bitrates[f.provisional.allocatedLayer.Spatial][f.provisional.allocatedLayer.Temporal]
			alloc.BandwidthDelta = alloc.BandwidthRequested - getBandwidthNeeded(f.provisional.bitrates, f.vls.GetTarget(), f.lastAllocation.BandwidthRequested)
		} else {
			alloc.PauseReason = VideoPauseReasonFeedDry

			// leave target at current for opportunistic forwarding
			if f.provisional.currentLayer.IsValid() && f.provisional.currentLayer.Spatial <= f.provisional.maxLayer.Spatial {
				f.provisional.allocatedLayer = f.provisional.currentLayer
				alloc.TargetLayer = f.provisional.allocatedLayer
				alloc.RequestLayerSpatial = alloc.TargetLayer.Spatial
			}
		}

	default:
		if f.provisional.allocatedLayer.IsValid() {
			alloc.BandwidthRequested = f.provisional.bitrates[f.provisional.allocatedLayer.Spatial][f.provisional.allocatedLayer.Temporal]
		}
		alloc.BandwidthDelta = alloc.BandwidthRequested - getBandwidthNeeded(f.provisional.bitrates, f.vls.GetTarget(), f.lastAllocation.BandwidthRequested)

		if f.provisional.allocatedLayer.GreaterThan(f.provisional.maxLayer) ||
			alloc.BandwidthRequested >= getOptimalBandwidthNeeded(
				f.provisional.muted,
				f.provisional.pubMuted,
				f.provisional.maxSeenLayer.Spatial,
				f.provisional.bitrates,
				f.provisional.maxLayer,
			) {
			// could be greater than optimal if overshooting
			alloc.IsDeficient = false
		} else {
			alloc.IsDeficient = true
			if !f.provisional.allocatedLayer.IsValid() {
				alloc.PauseReason = VideoPauseReasonBandwidth
			}
		}
	}

	return f.updateAllocation(alloc, "cooperative")
}

func (f *Forwarder) AllocateNextHigher(availableChannelCapacity int64, availableLayers []int32, brs Bitrates, allowOvershoot bool) (VideoAllocation, bool) {
	f.lock.Lock()
	defer f.lock.Unlock()

	if f.kind == webrtc.RTPCodecTypeAudio {
		return f.lastAllocation, false
	}

	// if not deficient, nothing to do
	if !f.isDeficientLocked() {
		return f.lastAllocation, false
	}

	// if targets are still pending, don't increase
	targetLayer := f.vls.GetTarget()
	if targetLayer.IsValid() && targetLayer != f.vls.GetCurrent() {
		return f.lastAllocation, false
	}

	maxLayer := f.vls.GetMax()
	maxSeenLayer := f.vls.GetMaxSeen()
	optimalBandwidthNeeded := getOptimalBandwidthNeeded(f.muted, f.pubMuted, maxSeenLayer.Spatial, brs, maxLayer)

	alreadyAllocated := int64(0)
	if targetLayer.IsValid() {
		alreadyAllocated = brs[targetLayer.Spatial][targetLayer.Temporal]
	}

	doAllocation := func(
		minSpatial, maxSpatial int32,
		minTemporal, maxTemporal int32,
	) (bool, VideoAllocation, bool) {
		for s := minSpatial; s <= maxSpatial; s++ {
			for t := minTemporal; t <= maxTemporal; t++ {
				bandwidthRequested := brs[s][t]
				if bandwidthRequested == 0 {
					continue
				}

				if (!allowOvershoot || !f.vls.IsOvershootOkay()) && bandwidthRequested-alreadyAllocated > availableChannelCapacity {
					// next higher available layer does not fit, return
					return true, f.lastAllocation, false
				}

				newTargetLayer := buffer.VideoLayer{Spatial: s, Temporal: t}
				alloc := VideoAllocation{
					IsDeficient:         true,
					BandwidthRequested:  bandwidthRequested,
					BandwidthDelta:      bandwidthRequested - alreadyAllocated,
					BandwidthNeeded:     optimalBandwidthNeeded,
					Bitrates:            brs,
					TargetLayer:         newTargetLayer,
					RequestLayerSpatial: newTargetLayer.Spatial,
					MaxLayer:            maxLayer,
					DistanceToDesired: getDistanceToDesired(
						f.muted,
						f.pubMuted,
						maxSeenLayer,
						availableLayers,
						brs,
						newTargetLayer,
						maxLayer,
					),
				}
				if newTargetLayer.GreaterThan(maxLayer) || bandwidthRequested >= optimalBandwidthNeeded {
					alloc.IsDeficient = false
				}

				return true, f.updateAllocation(alloc, "next-higher"), true
			}
		}

		return false, VideoAllocation{}, false
	}

	done := false
	var allocation VideoAllocation
	boosted := false

	// try moving temporal layer up in currently streaming spatial layer
	if targetLayer.IsValid() {
		done, allocation, boosted = doAllocation(
			targetLayer.Spatial, targetLayer.Spatial,
			targetLayer.Temporal+1, maxLayer.Temporal,
		)
		if done {
			return allocation, boosted
		}
	}

	// try moving spatial layer up if temporal layer move up is not available
	done, allocation, boosted = doAllocation(
		targetLayer.Spatial+1, maxLayer.Spatial,
		0, maxLayer.Temporal,
	)
	if done {
		return allocation, boosted
	}

	if allowOvershoot && f.vls.IsOvershootOkay() && maxLayer.IsValid() {
		done, allocation, boosted = doAllocation(
			maxLayer.Spatial+1, buffer.DefaultMaxLayerSpatial,
			0, buffer.DefaultMaxLayerTemporal,
		)
		if done {
			return allocation, boosted
		}
	}

	return f.lastAllocation, false
}

func (f *Forwarder) GetNextHigherTransition(brs Bitrates, allowOvershoot bool) (VideoTransition, bool) {
	f.lock.Lock()
	defer f.lock.Unlock()

	if f.kind == webrtc.RTPCodecTypeAudio {
		return VideoTransition{}, false
	}

	// if not deficient, nothing to do
	if !f.isDeficientLocked() {
		return VideoTransition{}, false
	}

	// if targets are still pending, don't increase
	targetLayer := f.vls.GetTarget()
	if targetLayer.IsValid() && targetLayer != f.vls.GetCurrent() {
		return VideoTransition{}, false
	}

	alreadyAllocated := int64(0)
	if targetLayer.IsValid() {
		alreadyAllocated = brs[targetLayer.Spatial][targetLayer.Temporal]
	}

	findNextHigher := func(
		minSpatial, maxSpatial int32,
		minTemporal, maxTemporal int32,
	) (bool, VideoTransition, bool) {
		for s := minSpatial; s <= maxSpatial; s++ {
			for t := minTemporal; t <= maxTemporal; t++ {
				bandwidthRequested := brs[s][t]
				// traverse till finding a layer requiring more bits.
				// NOTE: it possible that higher temporal layer of lower spatial layer
				//       could use more bits than lower temporal layer of higher spatial layer.
				if bandwidthRequested == 0 || bandwidthRequested < alreadyAllocated {
					continue
				}

				transition := VideoTransition{
					From:           targetLayer,
					To:             buffer.VideoLayer{Spatial: s, Temporal: t},
					BandwidthDelta: bandwidthRequested - alreadyAllocated,
				}

				return true, transition, true
			}
		}

		return false, VideoTransition{}, false
	}

	done := false
	var transition VideoTransition
	isAvailable := false

	// try moving temporal layer up in currently streaming spatial layer
	maxLayer := f.vls.GetMax()
	if targetLayer.IsValid() {
		done, transition, isAvailable = findNextHigher(
			targetLayer.Spatial, targetLayer.Spatial,
			targetLayer.Temporal+1, maxLayer.Temporal,
		)
		if done {
			return transition, isAvailable
		}
	}

	// try moving spatial layer up if temporal layer move up is not available
	done, transition, isAvailable = findNextHigher(
		targetLayer.Spatial+1, maxLayer.Spatial,
		0, maxLayer.Temporal,
	)
	if done {
		return transition, isAvailable
	}

	if allowOvershoot && f.vls.IsOvershootOkay() && maxLayer.IsValid() {
		done, transition, isAvailable = findNextHigher(
			maxLayer.Spatial+1, buffer.DefaultMaxLayerSpatial,
			0, buffer.DefaultMaxLayerTemporal,
		)
		if done {
			return transition, isAvailable
		}
	}

	return VideoTransition{}, false
}

func (f *Forwarder) Pause(availableLayers []int32, brs Bitrates) VideoAllocation {
	f.lock.Lock()
	defer f.lock.Unlock()

	maxLayer := f.vls.GetMax()
	maxSeenLayer := f.vls.GetMaxSeen()
	optimalBandwidthNeeded := getOptimalBandwidthNeeded(f.muted, f.pubMuted, maxSeenLayer.Spatial, brs, maxLayer)
	alloc := VideoAllocation{
		BandwidthRequested:  0,
		BandwidthDelta:      0 - getBandwidthNeeded(brs, f.vls.GetTarget(), f.lastAllocation.BandwidthRequested),
		Bitrates:            brs,
		BandwidthNeeded:     optimalBandwidthNeeded,
		TargetLayer:         buffer.InvalidLayer,
		RequestLayerSpatial: buffer.InvalidLayerSpatial,
		MaxLayer:            maxLayer,
		DistanceToDesired: getDistanceToDesired(
			f.muted,
			f.pubMuted,
			maxSeenLayer,
			availableLayers,
			brs,
			buffer.InvalidLayer,
			maxLayer,
		),
	}

	switch {
	case f.muted:
		alloc.PauseReason = VideoPauseReasonMuted

	case f.pubMuted:
		alloc.PauseReason = VideoPauseReasonPubMuted

	case optimalBandwidthNeeded == 0:
		alloc.PauseReason = VideoPauseReasonFeedDry

	default:
		// pausing due to lack of bandwidth
		alloc.IsDeficient = true
		alloc.PauseReason = VideoPauseReasonBandwidth
	}

	return f.updateAllocation(alloc, "pause")
}

func (f *Forwarder) updateAllocation(alloc VideoAllocation, reason string) VideoAllocation {
	// restrict target temporal to 0 if codec does not support temporal layers
	if alloc.TargetLayer.IsValid() && strings.ToLower(f.codec.MimeType) == "video/h264" {
		alloc.TargetLayer.Temporal = 0
	}

	if alloc.IsDeficient != f.lastAllocation.IsDeficient ||
		alloc.PauseReason != f.lastAllocation.PauseReason ||
		alloc.TargetLayer != f.lastAllocation.TargetLayer ||
		alloc.RequestLayerSpatial != f.lastAllocation.RequestLayerSpatial {
		f.logger.Debugw(fmt.Sprintf("stream allocation: %s", reason), "allocation", &alloc)
	}
	f.lastAllocation = alloc

	f.setTargetLayer(f.lastAllocation.TargetLayer, f.lastAllocation.RequestLayerSpatial)
	if !f.vls.GetTarget().IsValid() {
		f.resyncLocked()
	}

	return f.lastAllocation
}

func (f *Forwarder) setTargetLayer(targetLayer buffer.VideoLayer, requestLayerSpatial int32) {
	f.vls.SetTarget(targetLayer)
	if targetLayer.IsValid() {
		f.vls.SetRequestSpatial(requestLayerSpatial)
	} else {
		f.vls.SetRequestSpatial(buffer.InvalidLayerSpatial)
	}
}

func (f *Forwarder) Resync() {
	f.lock.Lock()
	defer f.lock.Unlock()

	f.resyncLocked()
}

func (f *Forwarder) resyncLocked() {
	f.vls.SetCurrent(buffer.InvalidLayer)
	f.lastSSRC = 0
	if f.pubMuted {
		f.resumeBehindThreshold = ResumeBehindThresholdSeconds
	}
}

func (f *Forwarder) CheckSync() (bool, int32) {
	f.lock.RLock()
	defer f.lock.RUnlock()

	return f.vls.CheckSync()
}

func (f *Forwarder) FilterRTX(nacks []uint16) (filtered []uint16, disallowedLayers [buffer.DefaultMaxLayerSpatial + 1]bool) {
	f.lock.RLock()
	defer f.lock.RUnlock()

	if !FlagFilterRTX {
		filtered = nacks
	} else {
		filtered = f.rtpMunger.FilterRTX(nacks)
	}

	//
	// Curb RTX when deficient for two cases
	//   1. Target layer is lower than current layer. When current hits target, a key frame should flush the decoder.
	//   2. Requested layer is higher than current. Current layer's key frame should have flushed encoder.
	//      Remote might ask for older layer because of its jitter buffer, but let it starve as channel is already congested.
	//
	// Without the curb, when congestion hits, RTX rate could be so high that it further congests the channel.
	//
	if FlagFilterRTXLayers {
		currentLayer := f.vls.GetCurrent()
		targetLayer := f.vls.GetTarget()
		for layer := int32(0); layer < buffer.DefaultMaxLayerSpatial+1; layer++ {
			if f.isDeficientLocked() && (targetLayer.Spatial < currentLayer.Spatial || layer > currentLayer.Spatial) {
				disallowedLayers[layer] = true
			}
		}
	}
	return
}

func (f *Forwarder) GetTranslationParams(extPkt *buffer.ExtPacket, layer int32) (TranslationParams, error) {
	f.lock.Lock()
	defer f.lock.Unlock()

	if f.muted || f.pubMuted {
		return TranslationParams{
			shouldDrop: true,
		}, nil
	}

	switch f.kind {
	case webrtc.RTPCodecTypeAudio:
		return f.getTranslationParamsAudio(extPkt, layer)
	case webrtc.RTPCodecTypeVideo:
		return f.getTranslationParamsVideo(extPkt, layer)
	}

	return TranslationParams{
		shouldDrop: true,
	}, ErrUnknownKind
}

func (f *Forwarder) processSourceSwitch(extPkt *buffer.ExtPacket, layer int32) (*SnTs, error) {
	if !f.started {
		f.started = true
		f.referenceLayerSpatial = layer
		f.rtpMunger.SetLastSnTs(extPkt)
		f.codecMunger.SetLast(extPkt)
		f.logger.Debugw(
			"starting forwarding",
			"sequenceNumber", extPkt.Packet.SequenceNumber,
			"extSequenceNumber", extPkt.ExtSequenceNumber,
			"timestamp", extPkt.Packet.Timestamp,
			"extTimestamp", extPkt.ExtTimestamp,
			"layer", layer,
			"referenceLayerSpatial", f.referenceLayerSpatial,
		)
		return nil, nil
	} else if f.referenceLayerSpatial == buffer.InvalidLayerSpatial {
		f.referenceLayerSpatial = layer
		f.logger.Debugw(
			"catch up forwarding",
			"sequenceNumber", extPkt.Packet.SequenceNumber,
			"extSequenceNumber", extPkt.ExtSequenceNumber,
			"timestamp", extPkt.Packet.Timestamp,
			"extTimestamp", extPkt.ExtTimestamp,
			"layer", layer,
			"referenceLayerSpatial", f.referenceLayerSpatial,
		)
	}

	logTransition := func(message string, extExpectedTS, extRefTS, extLastTS uint64, diffSeconds float64) {
		f.logger.Debugw(
			message,
			"layer", layer,
			"extExpectedTS", extExpectedTS,
			"extRefTS", extRefTS,
			"extLastTS", extLastTS,
			"diffSeconds", math.Abs(diffSeconds),
		)
	}

	// Compute how much time passed between the previous forwarded packet
	// and the current incoming (to be forwarded) packet and calculate
	// timestamp offset on source change.
	//
	// There are three timestamps to consider here
	//   1. extLastTS -> timestamp of last sent packet
	//   2. extRefTS -> timestamp of this packet (after munging) calculated using feed's RTCP sender report
	//   3. extExpectedTS -> expected timestamp of this packet calculated based on elapsed time since first packet
	// Ideally, extRefTS and extExpectedTS should be very close and extLastTS should be before both of those.
	// But, cases like muting/unmuting, clock vagaries, pacing, etc. make them not satisfy those conditions always.
	rtpMungerState := f.rtpMunger.GetLast()
	extLastTS := rtpMungerState.ExtLastTS
	extExpectedTS := extLastTS
	extRefTS := extExpectedTS
	switchingAt := time.Now()
	if f.getReferenceLayerRTPTimestamp != nil {
		ts, err := f.getReferenceLayerRTPTimestamp(extPkt.Packet.Timestamp, layer, f.referenceLayerSpatial)
		if err != nil {
			// error out if extRefTS is not available. It can happen when there is no sender report
			// for the layer being switched to. Can especially happen at the start of the track when layer switches are
			// potentially happening very quickly. Erroring out and waiting for a layer for which a sender report has been
			// received will calculate a better offset, but may result in initial adaptation to take a bit longer depending
			// on how often publisher/remote side sends RTCP sender report.
			return nil, err
		}

		extRefTS = (extRefTS & 0xFFFF_FFFF_0000_0000) + uint64(ts)

		expectedTS32 := uint32(extExpectedTS)
		if (ts-expectedTS32) < 1<<31 && ts < expectedTS32 {
			extRefTS += (1 << 32)
		}
		if (expectedTS32-ts) < 1<<31 && expectedTS32 < ts && extRefTS >= 1<<32 {
			extRefTS -= (1 << 32)
		}
	}

	if f.getExpectedRTPTimestamp != nil {
		tsExt, err := f.getExpectedRTPTimestamp(switchingAt)
		if err == nil {
			extExpectedTS = tsExt
		} else {
			if !f.preStartTime.IsZero() {
				timeSinceFirst := time.Since(f.preStartTime)
				rtpDiff := uint64(timeSinceFirst.Nanoseconds() * int64(f.codec.ClockRate) / 1e9)
				extExpectedTS = f.extFirstTS + rtpDiff
				if f.refTSOffset == 0 {
					f.refTSOffset = extExpectedTS - extRefTS
					f.logger.Infow(
						"calculating refTSOffset",
						"preStartTime", f.preStartTime.String(),
						"extFirstTS", f.extFirstTS,
						"timeSinceFirst", timeSinceFirst,
						"rtpDiff", rtpDiff,
						"extRefTS", extRefTS,
						"refTSOffset", f.refTSOffset,
					)
				}
			}
		}
	}
	extRefTS += f.refTSOffset

	var extNextTS uint64
	if f.lastSSRC == 0 {
		// If resuming (e. g. on unmute), keep next timestamp close to expected timestamp.
		//
		// Rationale:
		// Case 1: If mute is implemented via something like stopping a track and resuming it on unmute,
		// the RTP timestamp may not have jumped across mute valley. In this case, old timestamp
		// should not be used.
		//
		// Case 2: OTOH, something like pacing may be adding latency in the publisher path (even if
		// the timestamps incremented correctly across the mute valley). In this case, reference
		// timestamp should be used as things will catch up to real time when channel capacity
		// increases and pacer starts sending at faster rate.
		//
		// But, the challenege is distinguishing between the two cases. As a compromise, the difference
		// between extExpectedTS and extRefTS is thresholded. Difference below the threshold is treated as Case 2
		// and above as Case 1.
		//
		// In the event of extRefTS > extExpectedTS, use extRefTS.
		// Ideally, extRefTS should not be ahead of extExpectedTS, but extExpectedTS uses the first packet's
		// wall clock time. So, if the first packet experienced abmormal latency, it is possible
		// for extRefTS > extExpectedTS
		diffSeconds := float64(int64(extExpectedTS-extRefTS)) / float64(f.codec.ClockRate)
		if diffSeconds >= 0.0 {
			if f.resumeBehindThreshold > 0 && diffSeconds > f.resumeBehindThreshold {
				logTransition("resume, reference too far behind", extExpectedTS, extRefTS, extLastTS, diffSeconds)
				extNextTS = extExpectedTS
			} else if diffSeconds > ResumeBehindHighTresholdSeconds {
				// could be due to incorrect reference calculation
				logTransition("resume, reference very far behind", extExpectedTS, extRefTS, extLastTS, diffSeconds)
				extNextTS = extExpectedTS
			} else {
				extNextTS = extRefTS
			}
		} else {
			if math.Abs(diffSeconds) > SwitchAheadThresholdSeconds {
				logTransition("resume, reference too far ahead", extExpectedTS, extRefTS, extLastTS, diffSeconds)
			}
			extNextTS = extRefTS
		}
		f.resumeBehindThreshold = 0.0
	} else {
		// switching between layers, check if extRefTS is too far behind the last sent
		diffSeconds := float64(int64(extRefTS-extLastTS)) / float64(f.codec.ClockRate)
		if diffSeconds < 0.0 {
			if math.Abs(diffSeconds) > LayerSwitchBehindThresholdSeconds {
				// this could be due to pacer trickling out this layer. Error out and wait for a more opportune time.
				// AVSYNC-TODO: Consider some forcing function to do the switch
				// (like "have waited for too long for layer switch, nothing available, switch to whatever is available" kind of condition).
				logTransition("layer switch, reference too far behind", extExpectedTS, extRefTS, extLastTS, diffSeconds)
				return nil, errors.New("switch point too far behind")
			}
			// use a nominal increase to ensure that timestamp is always moving forward
			logTransition("layer switch, reference is slightly behind", extExpectedTS, extRefTS, extLastTS, diffSeconds)
			extNextTS = extLastTS + 1
		} else {
			diffSeconds = float64(int64(extExpectedTS-extRefTS)) / float64(f.codec.ClockRate)
			if diffSeconds < 0.0 && math.Abs(diffSeconds) > SwitchAheadThresholdSeconds {
				logTransition("layer switch, reference too far ahead", extExpectedTS, extRefTS, extLastTS, diffSeconds)
			}
			extNextTS = extRefTS
		}
	}

	if int64(extNextTS-extLastTS) <= 0 {
		f.logger.Debugw("next timestamp is before last, adjusting", "extNextTS", extNextTS, "extLastTS", extLastTS)
		// nominal increase
		extNextTS = extLastTS + 1
	}

	snOffset := uint64(1)
	tsOffset := extNextTS - extLastTS
	if !rtpMungerState.LastMarker {
		// If last forwarded packet is not end of frame, synthesise a break in sequence number.
		// Else, decoders could try to interpret consecutive packets as part of the same frame
		// and potentially cause video corruption.
		snOffset++
		if tsOffset < uint64(f.codec.ClockRate*33/1000) {
			tsOffset = uint64(f.codec.ClockRate * 33 / 1000)
		}
	}
	f.rtpMunger.UpdateSnTsOffsets(extPkt, snOffset, tsOffset)
	f.codecMunger.UpdateOffsets(extPkt)

	f.logger.Debugw(
		"source switch",
		"switchingAt", switchingAt.String(),
		"layer", layer,
		"extLastTS", extLastTS,
		"extRefTS", extRefTS,
		"refTSOffset", f.refTSOffset,
		"referenceLayerSpatial", f.referenceLayerSpatial,
		"extExpectedTS", extExpectedTS,
		"extNextTS", extNextTS,
		"tsJump", extNextTS-extLastTS,
		"nextSN", rtpMungerState.ExtLastSN+1,
		"snOffset", snOffset,
		"extIncomingSN", extPkt.ExtSequenceNumber,
		"extIncomingTS", extPkt.ExtTimestamp,
	)

	var eof *SnTs
	if snOffset != 1 {
		eof = &SnTs{
			extSequenceNumber: rtpMungerState.ExtLastSN + 1,
			extTimestamp:      rtpMungerState.ExtLastTS,
		}
	}
	return eof, nil
}

// should be called with lock held
func (f *Forwarder) getTranslationParamsCommon(extPkt *buffer.ExtPacket, layer int32, tp *TranslationParams) error {
	if f.lastSSRC != extPkt.Packet.SSRC {
		eof, err := f.processSourceSwitch(extPkt, layer)
		if err != nil {
			tp.shouldDrop = true
			return nil
		}
		tp.eof = eof

		f.logger.Debugw("switching feed", "from", f.lastSSRC, "to", extPkt.Packet.SSRC)
		f.lastSSRC = extPkt.Packet.SSRC
	}

	tpRTP, err := f.rtpMunger.UpdateAndGetSnTs(extPkt, tp.marker)
	if err != nil {
		tp.shouldDrop = true
		if err == ErrPaddingOnlyPacket || err == ErrDuplicatePacket || err == ErrOutOfOrderSequenceNumberCacheMiss {
			return nil
		}
		return err
	}

	tp.rtp = tpRTP
	return nil
}

// should be called with lock held
func (f *Forwarder) getTranslationParamsAudio(extPkt *buffer.ExtPacket, layer int32) (TranslationParams, error) {
	tp := TranslationParams{}
	if err := f.getTranslationParamsCommon(extPkt, layer, &tp); err != nil {
		tp.shouldDrop = true
		return tp, err
	}
	return tp, nil
}

// should be called with lock held
func (f *Forwarder) getTranslationParamsVideo(extPkt *buffer.ExtPacket, layer int32) (TranslationParams, error) {
	maybeRollback := func(isSwitching bool) {
		if isSwitching {
			f.vls.Rollback()
		}
	}

	tp := TranslationParams{}
	if !f.vls.GetTarget().IsValid() {
		// stream is paused by streamallocator
		tp.shouldDrop = true
		return tp, nil
	}

	result := f.vls.Select(extPkt, layer)
	if !result.IsSelected {
		tp.shouldDrop = true
		if f.started && result.IsRelevant {
			// call to update highest incoming sequence number and other internal structures
			if tpRTP, err := f.rtpMunger.UpdateAndGetSnTs(extPkt, result.RTPMarker); err == nil {
				if tpRTP.snOrdering == SequenceNumberOrderingContiguous {
					f.rtpMunger.PacketDropped(extPkt)
				}
			}
		}
		return tp, nil
	}
	tp.isResuming = result.IsResuming
	tp.isSwitching = result.IsSwitching
	tp.ddBytes = result.DependencyDescriptorExtension
	tp.marker = result.RTPMarker

	if FlagPauseOnDowngrade && f.isDeficientLocked() && f.vls.GetTarget().Spatial < f.vls.GetCurrent().Spatial {
		//
		// If target layer is lower than both the current and
		// maximum subscribed layer, it is due to bandwidth
		// constraints that the target layer has been switched down.
		// Continuing to send higher layer will only exacerbate the
		// situation by putting more stress on the channel. So, drop it.
		//
		// In the other direction, it is okay to keep forwarding till
		// switch point to get a smoother stream till the higher
		// layer key frame arrives.
		//
		// Note that it is possible for client subscription layer restriction
		// to coincide with server restriction due to bandwidth limitation,
		// In the case of subscription change, higher should continue streaming
		// to ensure smooth transition.
		//
		// To differentiate between the two cases, drop only when in DEFICIENT state.
		//
		tp.shouldDrop = true
		maybeRollback(result.IsSwitching)
		return tp, nil
	}

	err := f.getTranslationParamsCommon(extPkt, layer, &tp)
	if tp.shouldDrop {
		maybeRollback(result.IsSwitching)
		return tp, err
	}

	return tp, nil
}

func (f *Forwarder) TranslateCodecHeader(extPkt *buffer.ExtPacket, tpr *TranslationParamsRTP, outputBuffer []byte) (bool, int, int, error) {
	f.lock.Lock()
	defer f.lock.Unlock()

	maybeRollback := func(isSwitching bool) {
		if isSwitching {
			f.vls.Rollback()
		}
	}

	// codec specific forwarding check and any needed packet munging
	tl, isSwitching := f.vls.SelectTemporal(extPkt)
	inputSize, outputSize, err := f.codecMunger.UpdateAndGet(
		extPkt,
		tpr.snOrdering == SequenceNumberOrderingOutOfOrder,
		tpr.snOrdering == SequenceNumberOrderingGap,
		tl,
		outputBuffer,
	)
	if err != nil {
		if err == codecmunger.ErrFilteredVP8TemporalLayer || err == codecmunger.ErrOutOfOrderVP8PictureIdCacheMiss {
			if err == codecmunger.ErrFilteredVP8TemporalLayer {
				// filtered temporal layer, update sequence number offset to prevent holes
				f.rtpMunger.PacketDropped(extPkt)
			}
			maybeRollback(isSwitching)
			return false, 0, 0, nil
		}

		maybeRollback(isSwitching)
		return false, 0, 0, err
	}

	return true, inputSize, outputSize, nil
}

func (f *Forwarder) maybeStart() {
	if f.started {
		return
	}

	f.started = true
	f.preStartTime = time.Now()

	sequenceNumber := uint16(rand.Intn(1<<14)) + uint16(1<<15) // a random number in third quartile of sequence number space
	timestamp := uint32(rand.Intn(1<<30)) + uint32(1<<31)      // a random number in third quartile of timestamp space
	extPkt := &buffer.ExtPacket{
		Packet: &rtp.Packet{
			Header: rtp.Header{
				SequenceNumber: sequenceNumber,
				Timestamp:      timestamp,
			},
		},
		ExtSequenceNumber: uint64(sequenceNumber),
		ExtTimestamp:      uint64(timestamp),
	}
	f.rtpMunger.SetLastSnTs(extPkt)

	f.extFirstTS = uint64(timestamp)
	f.logger.Infow(
		"starting with dummy forwarding",
		"sequenceNumber", extPkt.Packet.SequenceNumber,
		"timestamp", extPkt.Packet.Timestamp,
		"preStartTime", f.preStartTime,
	)
}

func (f *Forwarder) GetSnTsForPadding(num int, forceMarker bool) ([]SnTs, error) {
	f.lock.Lock()
	defer f.lock.Unlock()

	f.maybeStart()

	// padding is used for probing. Padding packets should only
	// be at frame boundaries to ensure decoder sequencer does
	// not get out-of-sync. But, when a stream is paused,
	// force a frame marker as a restart of the stream will
	// start with a key frame which will reset the decoder.
	if !f.vls.GetTarget().IsValid() {
		forceMarker = true
	}
	return f.rtpMunger.UpdateAndGetPaddingSnTs(num, 0, 0, forceMarker, 0)
}

func (f *Forwarder) GetSnTsForBlankFrames(frameRate uint32, numPackets int) ([]SnTs, bool, error) {
	f.lock.Lock()
	defer f.lock.Unlock()

	f.maybeStart()

	frameEndNeeded := !f.rtpMunger.IsOnFrameBoundary()
	if frameEndNeeded {
		numPackets++
	}

	extLastTS := f.rtpMunger.GetLast().ExtLastTS
	extExpectedTS := extLastTS
	if f.getExpectedRTPTimestamp != nil {
		tsExt, err := f.getExpectedRTPTimestamp(time.Now())
		if err == nil {
			extExpectedTS = tsExt
		}
	}
	if int64(extExpectedTS-extLastTS) <= 0 {
		extExpectedTS = extLastTS + 1
	}
	snts, err := f.rtpMunger.UpdateAndGetPaddingSnTs(numPackets, f.codec.ClockRate, frameRate, frameEndNeeded, extExpectedTS)
	return snts, frameEndNeeded, err
}

func (f *Forwarder) GetPadding(frameEndNeeded bool, outputBuffer []byte) (int, error) {
	f.lock.Lock()
	defer f.lock.Unlock()

	return f.codecMunger.UpdateAndGetPadding(!frameEndNeeded, outputBuffer)
}

func (f *Forwarder) RTPMungerDebugInfo() map[string]interface{} {
	f.lock.RLock()
	defer f.lock.RUnlock()

	return f.rtpMunger.DebugInfo()
}

// -----------------------------------------------------------------------------

func getOptimalBandwidthNeeded(muted bool, pubMuted bool, maxPublishedLayer int32, brs Bitrates, maxLayer buffer.VideoLayer) int64 {
	if muted || pubMuted || maxPublishedLayer == buffer.InvalidLayerSpatial {
		return 0
	}

	for i := maxLayer.Spatial; i >= 0; i-- {
		for j := maxLayer.Temporal; j >= 0; j-- {
			if brs[i][j] == 0 {
				continue
			}

			return brs[i][j]
		}
	}

	// could be 0 due to either
	//   1. publisher has stopped all layers ==> feed dry.
	//   2. stream tracker has declared all layers stopped, functionally same as above.
	//      But, listed differently as this could be a mis-detection.
	//   3. Bitrate measurement is pending.
	return 0
}

func getBandwidthNeeded(brs Bitrates, layer buffer.VideoLayer, fallback int64) int64 {
	if layer.IsValid() && brs[layer.Spatial][layer.Temporal] > 0 {
		return brs[layer.Spatial][layer.Temporal]
	}

	return fallback
}

func getDistanceToDesired(
	muted bool,
	pubMuted bool,
	maxSeenLayer buffer.VideoLayer,
	availableLayers []int32,
	brs Bitrates,
	targetLayer buffer.VideoLayer,
	maxLayer buffer.VideoLayer,
) float64 {
	if muted || pubMuted || !maxSeenLayer.IsValid() || !maxLayer.IsValid() {
		return 0.0
	}

	adjustedMaxLayer := maxLayer

	maxAvailableSpatial := buffer.InvalidLayerSpatial
	maxAvailableTemporal := buffer.InvalidLayerTemporal

	// max available spatial is min(subscribedMax, publishedMax, availableMax)
	// subscribedMax = subscriber requested max spatial layer
	// publishedMax = max spatial layer ever published
	// availableMax = based on bit rate measurement, available max spatial layer
done:
	for s := int32(len(brs)) - 1; s >= 0; s-- {
		for t := int32(len(brs[0])) - 1; t >= 0; t-- {
			if brs[s][t] != 0 {
				maxAvailableSpatial = s
				break done
			}
		}
	}

	// before bit rate measurement is available, stream tracker could declare layer seen, account for that
	for _, layer := range availableLayers {
		if layer > maxAvailableSpatial {
			maxAvailableSpatial = layer
			maxAvailableTemporal = maxSeenLayer.Temporal // till bit rate measurement is available, assume max seen as temporal
		}
	}

	if maxAvailableSpatial < adjustedMaxLayer.Spatial {
		adjustedMaxLayer.Spatial = maxAvailableSpatial
	}

	if maxSeenLayer.Spatial < adjustedMaxLayer.Spatial {
		adjustedMaxLayer.Spatial = maxSeenLayer.Spatial
	}

	// max available temporal is min(subscribedMax, temporalLayerSeenMax, availableMax)
	// subscribedMax = subscriber requested max temporal layer
	// temporalLayerSeenMax = max temporal layer ever published/seen
	// availableMax = based on bit rate measurement, available max temporal in the adjusted max spatial layer
	if adjustedMaxLayer.Spatial != buffer.InvalidLayerSpatial {
		for t := int32(len(brs[0])) - 1; t >= 0; t-- {
			if brs[adjustedMaxLayer.Spatial][t] != 0 {
				maxAvailableTemporal = t
				break
			}
		}
	}
	if maxAvailableTemporal < adjustedMaxLayer.Temporal {
		adjustedMaxLayer.Temporal = maxAvailableTemporal
	}

	if maxSeenLayer.Temporal < adjustedMaxLayer.Temporal {
		adjustedMaxLayer.Temporal = maxSeenLayer.Temporal
	}

	if !adjustedMaxLayer.IsValid() {
		adjustedMaxLayer = buffer.VideoLayer{Spatial: 0, Temporal: 0}
	}

	// adjust target layers if they are invalid, i. e. not streaming
	adjustedTargetLayer := targetLayer
	if !targetLayer.IsValid() {
		adjustedTargetLayer = buffer.VideoLayer{Spatial: 0, Temporal: 0}
	}

	distance :=
		((adjustedMaxLayer.Spatial - adjustedTargetLayer.Spatial) * (maxSeenLayer.Temporal + 1)) +
			(adjustedMaxLayer.Temporal - adjustedTargetLayer.Temporal)
	if !targetLayer.IsValid() {
		distance += (maxSeenLayer.Temporal + 1)
	}

	return float64(distance) / float64(maxSeenLayer.Temporal+1)
}<|MERGE_RESOLUTION|>--- conflicted
+++ resolved
@@ -177,13 +177,8 @@
 	shouldDrop  bool
 	isResuming  bool
 	isSwitching bool
-<<<<<<< HEAD
-	rtp         *TranslationParamsRTP
+	rtp         TranslationParamsRTP
 	eof         *SnTs
-	codecBytes  []byte
-=======
-	rtp         TranslationParamsRTP
->>>>>>> 0f597e7e
 	ddBytes     []byte
 	marker      bool
 }
