--- conflicted
+++ resolved
@@ -1883,12 +1883,8 @@
 // should be called with lock held
 func (f *Forwarder) getTranslationParamsCommon(extPkt *buffer.ExtPacket, layer int32, tp *TranslationParams) error {
 	if f.lastSSRC != extPkt.Packet.SSRC {
-<<<<<<< HEAD
 		eof, err := f.processSourceSwitch(extPkt, layer)
 		if err != nil {
-			f.logger.Debugw("could not switch feed", "error", err, "refInfos", wrappedRefInfoLogger{f})
-=======
-		if err := f.processSourceSwitch(extPkt, layer); err != nil {
 			f.logger.Debugw(
 				"could not switch feed",
 				"error", err,
@@ -1898,15 +1894,11 @@
 				"targetLayer", f.vls.GetCurrent(),
 				"maxLayer", f.vls.GetMax(),
 			)
->>>>>>> d751f209
 			tp.shouldDrop = true
 			f.vls.Rollback()
 			return nil
 		}
-<<<<<<< HEAD
 		tp.eof = eof
-		f.logger.Debugw("switching feed", "from", f.lastSSRC, "to", extPkt.Packet.SSRC, "refInfos", wrappedRefInfoLogger{f})
-=======
 		f.logger.Debugw("switching feed",
 			"from", f.lastSSRC,
 			"to", extPkt.Packet.SSRC,
@@ -1916,7 +1908,6 @@
 			"targetLayer", f.vls.GetCurrent(),
 			"maxLayer", f.vls.GetMax(),
 		)
->>>>>>> d751f209
 		f.lastSSRC = extPkt.Packet.SSRC
 		f.lastSwitchExtIncomingTS = extPkt.ExtTimestamp
 	}
